// Copyright (c) 2017 Uber Technologies, Inc.
//
// Permission is hereby granted, free of charge, to any person obtaining a copy
// of this software and associated documentation files (the "Software"), to deal
// in the Software without restriction, including without limitation the rights
// to use, copy, modify, merge, publish, distribute, sublicense, and/or sell
// copies of the Software, and to permit persons to whom the Software is
// furnished to do so, subject to the following conditions:
//
// The above copyright notice and this permission notice shall be included in
// all copies or substantial portions of the Software.
//
// THE SOFTWARE IS PROVIDED "AS IS", WITHOUT WARRANTY OF ANY KIND, EXPRESS OR
// IMPLIED, INCLUDING BUT NOT LIMITED TO THE WARRANTIES OF MERCHANTABILITY,
// FITNESS FOR A PARTICULAR PURPOSE AND NONINFRINGEMENT. IN NO EVENT SHALL THE
// AUTHORS OR COPYRIGHT HOLDERS BE LIABLE FOR ANY CLAIM, DAMAGES OR OTHER
// LIABILITY, WHETHER IN AN ACTION OF CONTRACT, TORT OR OTHERWISE, ARISING FROM,
// OUT OF OR IN CONNECTION WITH THE SOFTWARE OR THE USE OR OTHER DEALINGS IN
// THE SOFTWARE.

//go:generate mockgen -copyright_file ../../LICENSE -package $GOPACKAGE -source ../../.gen/go/cadence/workflowserviceserver/server.go -destination workflowHandler_mock.go -mock_names Interface=MockWorkflowHandler

package frontend

import (
	"context"
	"encoding/json"
	"errors"
	"fmt"
	"sync"
	"time"

	"github.com/pborman/uuid"
	"go.uber.org/yarpc/yarpcerrors"

	"github.com/uber/cadence/.gen/go/cadence/workflowserviceserver"
	"github.com/uber/cadence/.gen/go/health"
	"github.com/uber/cadence/.gen/go/health/metaserver"
	h "github.com/uber/cadence/.gen/go/history"
	m "github.com/uber/cadence/.gen/go/matching"
	"github.com/uber/cadence/.gen/go/replicator"
	"github.com/uber/cadence/.gen/go/shared"
	gen "github.com/uber/cadence/.gen/go/shared"
	"github.com/uber/cadence/client/history"
	"github.com/uber/cadence/client/matching"
	"github.com/uber/cadence/common"
	"github.com/uber/cadence/common/archiver"
	"github.com/uber/cadence/common/backoff"
	"github.com/uber/cadence/common/cache"
	"github.com/uber/cadence/common/client"
	"github.com/uber/cadence/common/domain"
	"github.com/uber/cadence/common/elasticsearch/validator"
	"github.com/uber/cadence/common/log"
	"github.com/uber/cadence/common/log/tag"
	"github.com/uber/cadence/common/messaging"
	"github.com/uber/cadence/common/metrics"
	"github.com/uber/cadence/common/persistence"
	"github.com/uber/cadence/common/quotas"
	"github.com/uber/cadence/common/service"
)

const (
	getDomainReplicationMessageBatchSize = 100
	defaultLastMessageID                 = -1
)

var _ workflowserviceserver.Interface = (*WorkflowHandler)(nil)

type (
	// WorkflowHandler - Thrift handler interface for workflow service
	WorkflowHandler struct {
		domainCache               cache.DomainCache
		metadataMgr               persistence.MetadataManager
		historyMgr                persistence.HistoryManager
		historyV2Mgr              persistence.HistoryV2Manager
		visibilityMgr             persistence.VisibilityManager
		history                   history.Client
		matching                  matching.Client
		matchingRawClient         matching.Client
		tokenSerializer           common.TaskTokenSerializer
		metricsClient             metrics.Client
		startWG                   sync.WaitGroup
		rateLimiter               quotas.Policy
		config                    *Config
		versionChecker            *versionChecker
		domainHandler             domain.Handler
		visibilityQueryValidator  *validator.VisibilityQueryValidator
		searchAttributesValidator *validator.SearchAttributesValidator
		domainReplicationQueue    persistence.DomainReplicationQueue
		service.Service
	}

	getHistoryContinuationToken struct {
		RunID             string
		FirstEventID      int64
		NextEventID       int64
		IsWorkflowRunning bool
		PersistenceToken  []byte
		TransientDecision *gen.TransientDecisionInfo
		EventStoreVersion int32
		BranchToken       []byte
		ReplicationInfo   map[string]*gen.ReplicationInfo
	}

	domainGetter interface {
		GetDomain() string
	}
)

var (
	errDomainNotSet                               = &gen.BadRequestError{Message: "Domain not set on request."}
	errTaskTokenNotSet                            = &gen.BadRequestError{Message: "Task token not set on request."}
	errInvalidTaskToken                           = &gen.BadRequestError{Message: "Invalid TaskToken."}
	errInvalidRequestType                         = &gen.BadRequestError{Message: "Invalid request type."}
	errTaskListNotSet                             = &gen.BadRequestError{Message: "TaskList is not set on request."}
	errTaskListTypeNotSet                         = &gen.BadRequestError{Message: "TaskListType is not set on request."}
	errExecutionNotSet                            = &gen.BadRequestError{Message: "Execution is not set on request."}
	errWorkflowIDNotSet                           = &gen.BadRequestError{Message: "WorkflowId is not set on request."}
	errRunIDNotSet                                = &gen.BadRequestError{Message: "RunId is not set on request."}
	errActivityIDNotSet                           = &gen.BadRequestError{Message: "ActivityID is not set on request."}
	errInvalidRunID                               = &gen.BadRequestError{Message: "Invalid RunId."}
	errInvalidNextPageToken                       = &gen.BadRequestError{Message: "Invalid NextPageToken."}
	errNextPageTokenRunIDMismatch                 = &gen.BadRequestError{Message: "RunID in the request does not match the NextPageToken."}
	errQueryNotSet                                = &gen.BadRequestError{Message: "WorkflowQuery is not set on request."}
	errQueryTypeNotSet                            = &gen.BadRequestError{Message: "QueryType is not set on request."}
	errRequestNotSet                              = &gen.BadRequestError{Message: "Request is nil."}
	errNoPermission                               = &gen.BadRequestError{Message: "No permission to do this operation."}
	errRequestIDNotSet                            = &gen.BadRequestError{Message: "RequestId is not set on request."}
	errWorkflowTypeNotSet                         = &gen.BadRequestError{Message: "WorkflowType is not set on request."}
	errInvalidExecutionStartToCloseTimeoutSeconds = &gen.BadRequestError{Message: "A valid ExecutionStartToCloseTimeoutSeconds is not set on request."}
	errInvalidTaskStartToCloseTimeoutSeconds      = &gen.BadRequestError{Message: "A valid TaskStartToCloseTimeoutSeconds is not set on request."}
	errClientVersionNotSet                        = &gen.BadRequestError{Message: "Client version is not set on request."}

	// err for archival
	errHistoryHasPassedRetentionPeriod = &gen.BadRequestError{Message: "Requested workflow history has passed retention period."}
	// the following errors represents bad user input
	errURIUpdate = &shared.BadRequestError{Message: "Cannot update existing archival URI"}

	// err for string too long
	errDomainTooLong       = &gen.BadRequestError{Message: "Domain length exceeds limit."}
	errWorkflowTypeTooLong = &gen.BadRequestError{Message: "WorkflowType length exceeds limit."}
	errWorkflowIDTooLong   = &gen.BadRequestError{Message: "WorkflowID length exceeds limit."}
	errSignalNameTooLong   = &gen.BadRequestError{Message: "SignalName length exceeds limit."}
	errTaskListTooLong     = &gen.BadRequestError{Message: "TaskList length exceeds limit."}
	errRequestIDTooLong    = &gen.BadRequestError{Message: "RequestID length exceeds limit."}
	errIdentityTooLong     = &gen.BadRequestError{Message: "Identity length exceeds limit."}

	frontendServiceRetryPolicy = common.CreateFrontendServiceRetryPolicy()
)

// NewWorkflowHandler creates a thrift handler for the cadence service
func NewWorkflowHandler(
	sVice service.Service,
	config *Config,
	metadataMgr persistence.MetadataManager,
	historyMgr persistence.HistoryManager,
	historyV2Mgr persistence.HistoryV2Manager,
	visibilityMgr persistence.VisibilityManager,
	replicationMessageSink messaging.Producer,
	domainReplicationQueue persistence.DomainReplicationQueue,
	domainCache cache.DomainCache,
) *WorkflowHandler {
	handler := &WorkflowHandler{
		Service:         sVice,
		config:          config,
		metadataMgr:     metadataMgr,
		historyMgr:      historyMgr,
		historyV2Mgr:    historyV2Mgr,
		visibilityMgr:   visibilityMgr,
		tokenSerializer: common.NewJSONTaskTokenSerializer(),
		metricsClient:   sVice.GetMetricsClient(),
		domainCache:     domainCache,
		rateLimiter: quotas.NewMultiStageRateLimiter(
			func() float64 {
				return float64(config.RPS())
			},
			func(domain string) float64 {
				return float64(config.DomainRPS(domain))
			},
		),
		versionChecker: &versionChecker{checkVersion: config.EnableClientVersionCheck()},
		domainHandler: domain.NewHandler(
			config.MinRetentionDays(),
			config.MaxBadBinaries,
			sVice.GetLogger(),
			metadataMgr,
			sVice.GetClusterMetadata(),
			domain.NewDomainReplicator(replicationMessageSink, sVice.GetLogger()),
			sVice.GetArchivalMetadata(),
			sVice.GetArchiverProvider(),
		),
		visibilityQueryValidator: validator.NewQueryValidator(config.ValidSearchAttributes),
		searchAttributesValidator: validator.NewSearchAttributesValidator(
			sVice.GetLogger(),
			config.ValidSearchAttributes,
			config.SearchAttributesNumberOfKeysLimit,
			config.SearchAttributesSizeOfValueLimit,
			config.SearchAttributesTotalSizeLimit,
		),
		domainReplicationQueue: domainReplicationQueue,
	}
	// prevent us from trying to serve requests before handler's Start() is complete
	handler.startWG.Add(1)
	return handler
}

// RegisterHandler register this handler, must be called before Start()
// if DCRedirectionHandler is also used, use RegisterHandler in DCRedirectionHandler instead
func (wh *WorkflowHandler) RegisterHandler() {
	wh.Service.GetDispatcher().Register(workflowserviceserver.New(wh))
	wh.Service.GetDispatcher().Register(metaserver.New(wh))
}

// Start starts the handler
func (wh *WorkflowHandler) Start() error {
	wh.domainCache.Start()

	wh.history = wh.GetClientBean().GetHistoryClient()
	matchingRawClient, err := wh.GetClientBean().GetMatchingClient(wh.domainCache.GetDomainName)
	if err != nil {
		return err
	}
	wh.matchingRawClient = matchingRawClient
	wh.matching = matching.NewRetryableClient(wh.matchingRawClient, common.CreateMatchingServiceRetryPolicy(),
		common.IsWhitelistServiceTransientError)
	wh.startWG.Done()
	return nil
}

// Stop stops the handler
func (wh *WorkflowHandler) Stop() {
	wh.domainCache.Stop()
	wh.metadataMgr.Close()
	wh.visibilityMgr.Close()
	wh.historyMgr.Close()
	wh.Service.Stop()
}

// Health is for health check
func (wh *WorkflowHandler) Health(ctx context.Context) (*health.HealthStatus, error) {
	wh.startWG.Wait()
	wh.GetLogger().Debug("Frontend health check endpoint reached.")
	hs := &health.HealthStatus{Ok: true, Msg: common.StringPtr("frontend good")}
	return hs, nil
}

// RegisterDomain creates a new domain which can be used as a container for all resources.  Domain is a top level
// entity within Cadence, used as a container for all resources like workflow executions, tasklists, etc.  Domain
// acts as a sandbox and provides isolation for all resources within the domain.  All resources belongs to exactly one
// domain.
func (wh *WorkflowHandler) RegisterDomain(ctx context.Context, registerRequest *gen.RegisterDomainRequest) (retError error) {
	defer log.CapturePanic(wh.GetLogger(), &retError)

	scope, sw := wh.startRequestProfile(metrics.FrontendRegisterDomainScope)
	defer sw.Stop()

	if err := wh.versionChecker.checkClientVersion(ctx); err != nil {
		return wh.error(err, scope)
	}

	if registerRequest == nil {
		return errRequestNotSet
	}

	if err := wh.checkPermission(registerRequest.SecurityToken); err != nil {
		return err
	}

	if registerRequest.GetName() == "" {
		return errDomainNotSet
	}

	err := wh.domainHandler.RegisterDomain(ctx, registerRequest)
	if err != nil {
		return wh.error(err, scope)
	}
	return nil
}

// ListDomains returns the information and configuration for a registered domain.
func (wh *WorkflowHandler) ListDomains(
	ctx context.Context,
	listRequest *gen.ListDomainsRequest,
) (response *gen.ListDomainsResponse, retError error) {
	defer log.CapturePanic(wh.GetLogger(), &retError)

	scope, sw := wh.startRequestProfile(metrics.FrontendListDomainsScope)
	defer sw.Stop()

	if err := wh.versionChecker.checkClientVersion(ctx); err != nil {
		return nil, wh.error(err, scope)
	}

	if listRequest == nil {
		return nil, errRequestNotSet
	}

	resp, err := wh.domainHandler.ListDomains(ctx, listRequest)
	if err != nil {
		return resp, wh.error(err, scope)
	}
	return resp, err
}

// DescribeDomain returns the information and configuration for a registered domain.
func (wh *WorkflowHandler) DescribeDomain(
	ctx context.Context,
	describeRequest *gen.DescribeDomainRequest,
) (response *gen.DescribeDomainResponse, retError error) {
	defer log.CapturePanic(wh.GetLogger(), &retError)

	scope, sw := wh.startRequestProfile(metrics.FrontendDescribeDomainScope)
	defer sw.Stop()

	if err := wh.versionChecker.checkClientVersion(ctx); err != nil {
		return nil, wh.error(err, scope)
	}

	if describeRequest == nil {
		return nil, errRequestNotSet
	}

	if describeRequest.GetName() == "" && describeRequest.GetUUID() == "" {
		return nil, errDomainNotSet
	}

	resp, err := wh.domainHandler.DescribeDomain(ctx, describeRequest)
	if err != nil {
		return resp, wh.error(err, scope)
	}
	return resp, err
}

// UpdateDomain is used to update the information and configuration for a registered domain.
func (wh *WorkflowHandler) UpdateDomain(
	ctx context.Context,
	updateRequest *gen.UpdateDomainRequest,
) (resp *gen.UpdateDomainResponse, retError error) {
	defer log.CapturePanic(wh.GetLogger(), &retError)

	scope, sw := wh.startRequestProfile(metrics.FrontendUpdateDomainScope)
	defer sw.Stop()

	if err := wh.versionChecker.checkClientVersion(ctx); err != nil {
		return nil, wh.error(err, scope)
	}

	if updateRequest == nil {
		return nil, errRequestNotSet
	}

	// don't require permission for failover request
	if !isFailoverRequest(updateRequest) {
		if err := wh.checkPermission(updateRequest.SecurityToken); err != nil {
			return nil, err
		}
	}

	if updateRequest.GetName() == "" {
		return nil, errDomainNotSet
	}

	resp, err := wh.domainHandler.UpdateDomain(ctx, updateRequest)
	if err != nil {
		return resp, wh.error(err, scope)
	}
	return resp, err
}

// DeprecateDomain us used to update status of a registered domain to DEPRECATED. Once the domain is deprecated
// it cannot be used to start new workflow executions.  Existing workflow executions will continue to run on
// deprecated domains.
func (wh *WorkflowHandler) DeprecateDomain(ctx context.Context, deprecateRequest *gen.DeprecateDomainRequest) (retError error) {
	defer log.CapturePanic(wh.GetLogger(), &retError)

	scope, sw := wh.startRequestProfile(metrics.FrontendDeprecateDomainScope)
	defer sw.Stop()

	if err := wh.versionChecker.checkClientVersion(ctx); err != nil {
		return wh.error(err, scope)
	}

	if deprecateRequest == nil {
		return errRequestNotSet
	}

	if err := wh.checkPermission(deprecateRequest.SecurityToken); err != nil {
		return err
	}

	if deprecateRequest.GetName() == "" {
		return errDomainNotSet
	}

	err := wh.domainHandler.DeprecateDomain(ctx, deprecateRequest)
	if err != nil {
		return wh.error(err, scope)
	}
	return err
}

// PollForActivityTask - Poll for an activity task.
func (wh *WorkflowHandler) PollForActivityTask(
	ctx context.Context,
	pollRequest *gen.PollForActivityTaskRequest,
) (resp *gen.PollForActivityTaskResponse, retError error) {
	defer log.CapturePanic(wh.GetLogger(), &retError)

	callTime := time.Now()

	scope, sw := wh.startRequestProfileWithDomain(metrics.FrontendPollForActivityTaskScope, pollRequest)
	defer sw.Stop()

	if err := wh.versionChecker.checkClientVersion(ctx); err != nil {
		return nil, wh.error(err, scope)
	}

	if pollRequest == nil {
		return nil, wh.error(errRequestNotSet, scope)
	}

	wh.Service.GetLogger().Debug("Received PollForActivityTask")
	if err := common.ValidateLongPollContextTimeout(
		ctx,
		"PollForActivityTask",
		wh.Service.GetThrottledLogger(),
	); err != nil {
		return nil, wh.error(err, scope)
	}

	if pollRequest.Domain == nil || pollRequest.GetDomain() == "" {
		return nil, wh.error(errDomainNotSet, scope)
	}

	if len(pollRequest.GetDomain()) > wh.config.MaxIDLengthLimit() {
		return nil, wh.error(errDomainTooLong, scope)
	}

	if err := wh.validateTaskList(pollRequest.TaskList, scope); err != nil {
		return nil, err
	}
	if len(pollRequest.GetIdentity()) > wh.config.MaxIDLengthLimit() {
		return nil, wh.error(errIdentityTooLong, scope)
	}

	domainID, err := wh.domainCache.GetDomainID(pollRequest.GetDomain())
	if err != nil {
		return nil, wh.error(err, scope)
	}

	pollerID := uuid.New()
	op := func() error {
		var err error
		resp, err = wh.matching.PollForActivityTask(ctx, &m.PollForActivityTaskRequest{
			DomainUUID:  common.StringPtr(domainID),
			PollerID:    common.StringPtr(pollerID),
			PollRequest: pollRequest,
		})
		return err
	}

	err = backoff.Retry(op, frontendServiceRetryPolicy, common.IsServiceTransientError)
	if err != nil {
		err = wh.cancelOutstandingPoll(ctx, err, domainID, persistence.TaskListTypeActivity, pollRequest.TaskList, pollerID)
		if err != nil {
			// For all other errors log an error and return it back to client.
			ctxTimeout := "not-set"
			ctxDeadline, ok := ctx.Deadline()
			if ok {
				ctxTimeout = ctxDeadline.Sub(callTime).String()
			}
			wh.Service.GetLogger().Error("PollForActivityTask failed.",
				tag.WorkflowTaskListName(pollRequest.GetTaskList().GetName()),
				tag.Value(ctxTimeout),
				tag.Error(err))
			return nil, wh.error(err, scope)
		}
	}
	return resp, nil
}

// PollForDecisionTask - Poll for a decision task.
func (wh *WorkflowHandler) PollForDecisionTask(
	ctx context.Context,
	pollRequest *gen.PollForDecisionTaskRequest,
) (resp *gen.PollForDecisionTaskResponse, retError error) {
	defer log.CapturePanic(wh.GetLogger(), &retError)

	callTime := time.Now()

	scope, sw := wh.startRequestProfileWithDomain(metrics.FrontendPollForDecisionTaskScope, pollRequest)
	defer sw.Stop()

	if err := wh.versionChecker.checkClientVersion(ctx); err != nil {
		return nil, wh.error(err, scope)
	}

	if pollRequest == nil {
		return nil, wh.error(errRequestNotSet, scope)
	}

	wh.Service.GetLogger().Debug("Received PollForDecisionTask")
	if err := common.ValidateLongPollContextTimeout(
		ctx,
		"PollForDecisionTask",
		wh.Service.GetThrottledLogger(),
	); err != nil {
		return nil, wh.error(err, scope)
	}

	if pollRequest.Domain == nil || pollRequest.GetDomain() == "" {
		return nil, wh.error(errDomainNotSet, scope)
	}
	if len(pollRequest.GetDomain()) > wh.config.MaxIDLengthLimit() {
		return nil, wh.error(errDomainTooLong, scope)
	}

	if len(pollRequest.GetIdentity()) > wh.config.MaxIDLengthLimit() {
		return nil, wh.error(errIdentityTooLong, scope)
	}

	if err := wh.validateTaskList(pollRequest.TaskList, scope); err != nil {
		return nil, err
	}

	domainName := pollRequest.GetDomain()
	domainEntry, err := wh.domainCache.GetDomain(domainName)
	if err != nil {
		return nil, wh.error(err, scope)
	}
	domainID := domainEntry.GetInfo().ID

	wh.Service.GetLogger().Debug("Poll for decision.", tag.WorkflowDomainName(domainName), tag.WorkflowDomainID(domainID))
	if err := wh.checkBadBinary(domainEntry, pollRequest.GetBinaryChecksum()); err != nil {
		return nil, wh.error(err, scope)
	}

	pollerID := uuid.New()
	var matchingResp *m.PollForDecisionTaskResponse
	op := func() error {
		var err error
		matchingResp, err = wh.matching.PollForDecisionTask(ctx, &m.PollForDecisionTaskRequest{
			DomainUUID:  common.StringPtr(domainID),
			PollerID:    common.StringPtr(pollerID),
			PollRequest: pollRequest,
		})
		return err
	}

	err = backoff.Retry(op, frontendServiceRetryPolicy, common.IsServiceTransientError)
	if err != nil {
		err = wh.cancelOutstandingPoll(ctx, err, domainID, persistence.TaskListTypeDecision, pollRequest.TaskList, pollerID)
		if err != nil {
			// For all other errors log an error and return it back to client.
			ctxTimeout := "not-set"
			ctxDeadline, ok := ctx.Deadline()
			if ok {
				ctxTimeout = ctxDeadline.Sub(callTime).String()
			}
			wh.Service.GetLogger().Error("PollForDecisionTask failed.",
				tag.WorkflowTaskListName(pollRequest.GetTaskList().GetName()),
				tag.Value(ctxTimeout),
				tag.Error(err))
			return nil, wh.error(err, scope)
		}

		// Must be cancellation error.  Does'nt matter what we return here.  Client already went away.
		return nil, nil
	}

	eventStoreVersion := matchingResp.GetEventStoreVersion()
	resp, err = wh.createPollForDecisionTaskResponse(ctx, scope, domainID, matchingResp, eventStoreVersion, matchingResp.GetBranchToken())
	if err != nil {
		return nil, wh.error(err, scope)
	}
	return resp, nil
}

func (wh *WorkflowHandler) checkBadBinary(domainEntry *cache.DomainCacheEntry, binaryChecksum string) error {
	if domainEntry.GetConfig().BadBinaries.Binaries != nil {
		badBinaries := domainEntry.GetConfig().BadBinaries.Binaries
		_, ok := badBinaries[binaryChecksum]
		if ok {
			wh.metricsClient.IncCounter(metrics.FrontendPollForDecisionTaskScope, metrics.CadenceErrBadBinaryCounter)
			return &gen.BadRequestError{
				Message: fmt.Sprintf("binary %v already marked as bad deployment", binaryChecksum),
			}
		}
	}
	return nil
}

func (wh *WorkflowHandler) cancelOutstandingPoll(ctx context.Context, err error, domainID string, taskListType int32,
	taskList *gen.TaskList, pollerID string) error {
	// First check if this err is due to context cancellation.  This means client connection to frontend is closed.
	if ctx.Err() == context.Canceled {
		// Our rpc stack does not propagates context cancellation to the other service.  Lets make an explicit
		// call to matching to notify this poller is gone to prevent any tasks being dispatched to zombie pollers.
		err = wh.matching.CancelOutstandingPoll(context.Background(), &m.CancelOutstandingPollRequest{
			DomainUUID:   common.StringPtr(domainID),
			TaskListType: common.Int32Ptr(taskListType),
			TaskList:     taskList,
			PollerID:     common.StringPtr(pollerID),
		})
		// We can not do much if this call fails.  Just log the error and move on
		if err != nil {
			wh.Service.GetLogger().Warn("Failed to cancel outstanding poller.",
				tag.WorkflowTaskListName(taskList.GetName()), tag.Error(err))
		}

		// Clear error as we don't want to report context cancellation error to count against our SLA
		return nil
	}

	return err
}

// RecordActivityTaskHeartbeat - Record Activity Task Heart beat.
func (wh *WorkflowHandler) RecordActivityTaskHeartbeat(
	ctx context.Context,
	heartbeatRequest *gen.RecordActivityTaskHeartbeatRequest,
) (resp *gen.RecordActivityTaskHeartbeatResponse, retError error) {
	defer log.CapturePanic(wh.GetLogger(), &retError)

	scope := wh.getDefaultScope(metrics.FrontendRecordActivityTaskHeartbeatScope)

	if err := wh.versionChecker.checkClientVersion(ctx); err != nil {
		return nil, wh.error(err, scope)
	}

	if heartbeatRequest == nil {
		return nil, wh.error(errRequestNotSet, scope)
	}

	// Count the request in the RPS, but we still accept it even if RPS is exceeded
	wh.allow(nil)

	wh.Service.GetLogger().Debug("Received RecordActivityTaskHeartbeat")
	if heartbeatRequest.TaskToken == nil {
		return nil, wh.error(errTaskTokenNotSet, scope)
	}
	taskToken, err := wh.tokenSerializer.Deserialize(heartbeatRequest.TaskToken)
	if err != nil {
		return nil, wh.error(err, scope)
	}
	if taskToken.DomainID == "" {
		return nil, wh.error(errDomainNotSet, scope)
	}

	domainEntry, err := wh.domainCache.GetDomainByID(taskToken.DomainID)
	if err != nil {
		return nil, wh.error(err, scope)
	}

	scope, sw := wh.startRequestProfileWithDomain(
		metrics.FrontendRecordActivityTaskHeartbeatScope,
		domainWrapper{
			domain: domainEntry.GetInfo().Name,
		},
	)
	defer sw.Stop()

	sizeLimitError := wh.config.BlobSizeLimitError(domainEntry.GetInfo().Name)
	sizeLimitWarn := wh.config.BlobSizeLimitWarn(domainEntry.GetInfo().Name)

	if err := common.CheckEventBlobSizeLimit(
		len(heartbeatRequest.Details),
		sizeLimitWarn,
		sizeLimitError,
		taskToken.DomainID,
		taskToken.WorkflowID,
		taskToken.RunID,
		scope,
		wh.GetThrottledLogger(),
	); err != nil {
		// heartbeat details exceed size limit, we would fail the activity immediately with explicit error reason
		failRequest := &gen.RespondActivityTaskFailedRequest{
			TaskToken: heartbeatRequest.TaskToken,
			Reason:    common.StringPtr(common.FailureReasonHeartbeatExceedsLimit),
			Details:   heartbeatRequest.Details[0:sizeLimitError],
			Identity:  heartbeatRequest.Identity,
		}
		err = wh.history.RespondActivityTaskFailed(ctx, &h.RespondActivityTaskFailedRequest{
			DomainUUID:    common.StringPtr(taskToken.DomainID),
			FailedRequest: failRequest,
		})
		if err != nil {
			return nil, wh.error(err, scope)
		}
		resp = &gen.RecordActivityTaskHeartbeatResponse{CancelRequested: common.BoolPtr(true)}
	} else {
		resp, err = wh.history.RecordActivityTaskHeartbeat(ctx, &h.RecordActivityTaskHeartbeatRequest{
			DomainUUID:       common.StringPtr(taskToken.DomainID),
			HeartbeatRequest: heartbeatRequest,
		})
		if err != nil {
			return nil, wh.error(err, scope)
		}
	}

	return resp, nil
}

// RecordActivityTaskHeartbeatByID - Record Activity Task Heart beat.
func (wh *WorkflowHandler) RecordActivityTaskHeartbeatByID(
	ctx context.Context,
	heartbeatRequest *gen.RecordActivityTaskHeartbeatByIDRequest,
) (resp *gen.RecordActivityTaskHeartbeatResponse, retError error) {
	defer log.CapturePanic(wh.GetLogger(), &retError)

	scope, sw := wh.startRequestProfileWithDomain(metrics.FrontendRecordActivityTaskHeartbeatByIDScope, heartbeatRequest)
	defer sw.Stop()

	if err := wh.versionChecker.checkClientVersion(ctx); err != nil {
		return nil, wh.error(err, scope)
	}

	if heartbeatRequest == nil {
		return nil, wh.error(errRequestNotSet, scope)
	}

	// Count the request in the RPS, but we still accept it even if RPS is exceeded
	wh.allow(nil)

	wh.Service.GetLogger().Debug("Received RecordActivityTaskHeartbeatByID")
	domainID, err := wh.domainCache.GetDomainID(heartbeatRequest.GetDomain())
	if err != nil {
		return nil, wh.error(err, scope)
	}
	workflowID := heartbeatRequest.GetWorkflowID()
	runID := heartbeatRequest.GetRunID() // runID is optional so can be empty
	activityID := heartbeatRequest.GetActivityID()

	if domainID == "" {
		return nil, wh.error(errDomainNotSet, scope)
	}
	if workflowID == "" {
		return nil, wh.error(errWorkflowIDNotSet, scope)
	}
	if activityID == "" {
		return nil, wh.error(errActivityIDNotSet, scope)
	}

	taskToken := &common.TaskToken{
		DomainID:   domainID,
		RunID:      runID,
		WorkflowID: workflowID,
		ScheduleID: common.EmptyEventID,
		ActivityID: activityID,
	}
	token, err := wh.tokenSerializer.Serialize(taskToken)
	if err != nil {
		return nil, wh.error(err, scope)
	}

	domainEntry, err := wh.domainCache.GetDomainByID(taskToken.DomainID)
	if err != nil {
		return nil, wh.error(err, scope)
	}

	// add domain tag to scope, so further metrics will have the domain tag
	scope = scope.Tagged(metrics.DomainTag(domainEntry.GetInfo().Name))

	sizeLimitError := wh.config.BlobSizeLimitError(domainEntry.GetInfo().Name)
	sizeLimitWarn := wh.config.BlobSizeLimitWarn(domainEntry.GetInfo().Name)

	if err := common.CheckEventBlobSizeLimit(
		len(heartbeatRequest.Details),
		sizeLimitWarn,
		sizeLimitError,
		taskToken.DomainID,
		taskToken.WorkflowID,
		taskToken.RunID,
		scope,
		wh.GetThrottledLogger(),
	); err != nil {
		// heartbeat details exceed size limit, we would fail the activity immediately with explicit error reason
		failRequest := &gen.RespondActivityTaskFailedRequest{
			TaskToken: token,
			Reason:    common.StringPtr(common.FailureReasonHeartbeatExceedsLimit),
			Details:   heartbeatRequest.Details[0:sizeLimitError],
			Identity:  heartbeatRequest.Identity,
		}
		err = wh.history.RespondActivityTaskFailed(ctx, &h.RespondActivityTaskFailedRequest{
			DomainUUID:    common.StringPtr(taskToken.DomainID),
			FailedRequest: failRequest,
		})
		if err != nil {
			return nil, wh.error(err, scope)
		}
		resp = &gen.RecordActivityTaskHeartbeatResponse{CancelRequested: common.BoolPtr(true)}
	} else {
		req := &gen.RecordActivityTaskHeartbeatRequest{
			TaskToken: token,
			Details:   heartbeatRequest.Details,
			Identity:  heartbeatRequest.Identity,
		}

		resp, err = wh.history.RecordActivityTaskHeartbeat(ctx, &h.RecordActivityTaskHeartbeatRequest{
			DomainUUID:       common.StringPtr(taskToken.DomainID),
			HeartbeatRequest: req,
		})
		if err != nil {
			return nil, wh.error(err, scope)
		}
	}

	return resp, nil
}

// RespondActivityTaskCompleted - response to an activity task
func (wh *WorkflowHandler) RespondActivityTaskCompleted(
	ctx context.Context,
	completeRequest *gen.RespondActivityTaskCompletedRequest,
) (retError error) {
	defer log.CapturePanic(wh.GetLogger(), &retError)

	scope := wh.getDefaultScope(metrics.FrontendRespondActivityTaskCompletedScope)
	if err := wh.versionChecker.checkClientVersion(ctx); err != nil {
		return wh.error(err, scope)
	}

	if completeRequest == nil {
		return wh.error(errRequestNotSet, scope)
	}

	// Count the request in the RPS, but we still accept it even if RPS is exceeded
	wh.allow(nil)

	if completeRequest.TaskToken == nil {
		return wh.error(errTaskTokenNotSet, scope)
	}
	taskToken, err := wh.tokenSerializer.Deserialize(completeRequest.TaskToken)
	if err != nil {
		return wh.error(err, scope)
	}
	if taskToken.DomainID == "" {
		return wh.error(errDomainNotSet, scope)
	}

	domainEntry, err := wh.domainCache.GetDomainByID(taskToken.DomainID)
	if err != nil {
		return wh.error(err, scope)
	}
	if len(completeRequest.GetIdentity()) > wh.config.MaxIDLengthLimit() {
		return wh.error(errIdentityTooLong, scope)
	}

	scope, sw := wh.startRequestProfileWithDomain(
		metrics.FrontendRespondActivityTaskCompletedScope,
		domainWrapper{
			domain: domainEntry.GetInfo().Name,
		},
	)
	defer sw.Stop()

	sizeLimitError := wh.config.BlobSizeLimitError(domainEntry.GetInfo().Name)
	sizeLimitWarn := wh.config.BlobSizeLimitWarn(domainEntry.GetInfo().Name)

	if err := common.CheckEventBlobSizeLimit(
		len(completeRequest.Result),
		sizeLimitWarn,
		sizeLimitError,
		taskToken.DomainID,
		taskToken.WorkflowID,
		taskToken.RunID,
		scope,
		wh.GetThrottledLogger(),
	); err != nil {
		// result exceeds blob size limit, we would record it as failure
		failRequest := &gen.RespondActivityTaskFailedRequest{
			TaskToken: completeRequest.TaskToken,
			Reason:    common.StringPtr(common.FailureReasonCompleteResultExceedsLimit),
			Details:   completeRequest.Result[0:sizeLimitError],
			Identity:  completeRequest.Identity,
		}
		err = wh.history.RespondActivityTaskFailed(ctx, &h.RespondActivityTaskFailedRequest{
			DomainUUID:    common.StringPtr(taskToken.DomainID),
			FailedRequest: failRequest,
		})
		if err != nil {
			return wh.error(err, scope)
		}
	} else {
		err = wh.history.RespondActivityTaskCompleted(ctx, &h.RespondActivityTaskCompletedRequest{
			DomainUUID:      common.StringPtr(taskToken.DomainID),
			CompleteRequest: completeRequest,
		})
		if err != nil {
			return wh.error(err, scope)
		}
	}

	return nil
}

// RespondActivityTaskCompletedByID - response to an activity task
func (wh *WorkflowHandler) RespondActivityTaskCompletedByID(
	ctx context.Context,
	completeRequest *gen.RespondActivityTaskCompletedByIDRequest,
) (retError error) {
	defer log.CapturePanic(wh.GetLogger(), &retError)

	scope, sw := wh.startRequestProfileWithDomain(metrics.FrontendRespondActivityTaskCompletedByIDScope, completeRequest)
	defer sw.Stop()

	if err := wh.versionChecker.checkClientVersion(ctx); err != nil {
		return wh.error(err, scope)
	}

	if completeRequest == nil {
		return wh.error(errRequestNotSet, scope)
	}

	// Count the request in the RPS, but we still accept it even if RPS is exceeded
	wh.allow(nil)

	domainID, err := wh.domainCache.GetDomainID(completeRequest.GetDomain())
	if err != nil {
		return wh.error(err, scope)
	}
	workflowID := completeRequest.GetWorkflowID()
	runID := completeRequest.GetRunID() // runID is optional so can be empty
	activityID := completeRequest.GetActivityID()

	if domainID == "" {
		return wh.error(errDomainNotSet, scope)
	}
	if workflowID == "" {
		return wh.error(errWorkflowIDNotSet, scope)
	}
	if activityID == "" {
		return wh.error(errActivityIDNotSet, scope)
	}

	if len(completeRequest.GetIdentity()) > wh.config.MaxIDLengthLimit() {
		return wh.error(errIdentityTooLong, scope)
	}

	taskToken := &common.TaskToken{
		DomainID:   domainID,
		RunID:      runID,
		WorkflowID: workflowID,
		ScheduleID: common.EmptyEventID,
		ActivityID: activityID,
	}
	token, err := wh.tokenSerializer.Serialize(taskToken)
	if err != nil {
		return wh.error(err, scope)
	}

	domainEntry, err := wh.domainCache.GetDomainByID(taskToken.DomainID)
	if err != nil {
		return wh.error(err, scope)
	}

	// add domain tag to scope, so further metrics will have the domain tag
	scope = scope.Tagged(metrics.DomainTag(domainEntry.GetInfo().Name))

	sizeLimitError := wh.config.BlobSizeLimitError(domainEntry.GetInfo().Name)
	sizeLimitWarn := wh.config.BlobSizeLimitWarn(domainEntry.GetInfo().Name)

	if err := common.CheckEventBlobSizeLimit(
		len(completeRequest.Result),
		sizeLimitWarn,
		sizeLimitError,
		taskToken.DomainID,
		taskToken.WorkflowID,
		taskToken.RunID,
		scope,
		wh.GetThrottledLogger(),
	); err != nil {
		// result exceeds blob size limit, we would record it as failure
		failRequest := &gen.RespondActivityTaskFailedRequest{
			TaskToken: token,
			Reason:    common.StringPtr(common.FailureReasonCompleteResultExceedsLimit),
			Details:   completeRequest.Result[0:sizeLimitError],
			Identity:  completeRequest.Identity,
		}
		err = wh.history.RespondActivityTaskFailed(ctx, &h.RespondActivityTaskFailedRequest{
			DomainUUID:    common.StringPtr(taskToken.DomainID),
			FailedRequest: failRequest,
		})
		if err != nil {
			return wh.error(err, scope)
		}
	} else {
		req := &gen.RespondActivityTaskCompletedRequest{
			TaskToken: token,
			Result:    completeRequest.Result,
			Identity:  completeRequest.Identity,
		}

		err = wh.history.RespondActivityTaskCompleted(ctx, &h.RespondActivityTaskCompletedRequest{
			DomainUUID:      common.StringPtr(taskToken.DomainID),
			CompleteRequest: req,
		})
		if err != nil {
			return wh.error(err, scope)
		}
	}

	return nil
}

// RespondActivityTaskFailed - response to an activity task failure
func (wh *WorkflowHandler) RespondActivityTaskFailed(
	ctx context.Context,
	failedRequest *gen.RespondActivityTaskFailedRequest,
) (retError error) {
	defer log.CapturePanic(wh.GetLogger(), &retError)

	scope := wh.getDefaultScope(metrics.FrontendRespondActivityTaskFailedScope)
	if err := wh.versionChecker.checkClientVersion(ctx); err != nil {
		return wh.error(err, scope)
	}

	if failedRequest == nil {
		return wh.error(errRequestNotSet, scope)
	}

	// Count the request in the RPS, but we still accept it even if RPS is exceeded
	wh.allow(nil)

	if failedRequest.TaskToken == nil {
		return wh.error(errTaskTokenNotSet, scope)
	}
	taskToken, err := wh.tokenSerializer.Deserialize(failedRequest.TaskToken)
	if err != nil {
		return wh.error(err, scope)
	}
	if taskToken.DomainID == "" {
		return wh.error(errDomainNotSet, scope)
	}

	domainEntry, err := wh.domainCache.GetDomainByID(taskToken.DomainID)
	if err != nil {
		return wh.error(err, scope)
	}

	scope, sw := wh.startRequestProfileWithDomain(
		metrics.FrontendRespondActivityTaskFailedScope,
		domainWrapper{
			domain: domainEntry.GetInfo().Name,
		},
	)
	defer sw.Stop()

	if len(failedRequest.GetIdentity()) > wh.config.MaxIDLengthLimit() {
		return wh.error(errIdentityTooLong, scope)
	}

	sizeLimitError := wh.config.BlobSizeLimitError(domainEntry.GetInfo().Name)
	sizeLimitWarn := wh.config.BlobSizeLimitWarn(domainEntry.GetInfo().Name)

	if err := common.CheckEventBlobSizeLimit(
		len(failedRequest.Details),
		sizeLimitWarn,
		sizeLimitError,
		taskToken.DomainID,
		taskToken.WorkflowID,
		taskToken.RunID,
		scope,
		wh.GetThrottledLogger(),
	); err != nil {
		// details exceeds blob size limit, we would truncate the details and put a specific error reason
		failedRequest.Reason = common.StringPtr(common.FailureReasonFailureDetailsExceedsLimit)
		failedRequest.Details = failedRequest.Details[0:sizeLimitError]
	}

	err = wh.history.RespondActivityTaskFailed(ctx, &h.RespondActivityTaskFailedRequest{
		DomainUUID:    common.StringPtr(taskToken.DomainID),
		FailedRequest: failedRequest,
	})
	if err != nil {
		return wh.error(err, scope)
	}
	return nil
}

// RespondActivityTaskFailedByID - response to an activity task failure
func (wh *WorkflowHandler) RespondActivityTaskFailedByID(
	ctx context.Context,
	failedRequest *gen.RespondActivityTaskFailedByIDRequest,
) (retError error) {
	defer log.CapturePanic(wh.GetLogger(), &retError)

	scope, sw := wh.startRequestProfileWithDomain(metrics.FrontendRespondActivityTaskFailedByIDScope, failedRequest)
	defer sw.Stop()

	if err := wh.versionChecker.checkClientVersion(ctx); err != nil {
		return wh.error(err, scope)
	}

	if failedRequest == nil {
		return wh.error(errRequestNotSet, scope)
	}

	// Count the request in the RPS, but we still accept it even if RPS is exceeded
	wh.allow(nil)

	domainID, err := wh.domainCache.GetDomainID(failedRequest.GetDomain())
	if err != nil {
		return wh.error(err, scope)
	}
	workflowID := failedRequest.GetWorkflowID()
	runID := failedRequest.GetRunID() // runID is optional so can be empty
	activityID := failedRequest.GetActivityID()

	if domainID == "" {
		return wh.error(errDomainNotSet, scope)
	}
	if workflowID == "" {
		return wh.error(errWorkflowIDNotSet, scope)
	}
	if activityID == "" {
		return wh.error(errActivityIDNotSet, scope)
	}
	if len(failedRequest.GetIdentity()) > wh.config.MaxIDLengthLimit() {
		return wh.error(errIdentityTooLong, scope)
	}

	taskToken := &common.TaskToken{
		DomainID:   domainID,
		RunID:      runID,
		WorkflowID: workflowID,
		ScheduleID: common.EmptyEventID,
		ActivityID: activityID,
	}
	token, err := wh.tokenSerializer.Serialize(taskToken)
	if err != nil {
		return wh.error(err, scope)
	}

	domainEntry, err := wh.domainCache.GetDomainByID(taskToken.DomainID)
	if err != nil {
		return wh.error(err, scope)
	}

	// add domain tag to scope, so further metrics will have the domain tag
	scope = scope.Tagged(metrics.DomainTag(domainEntry.GetInfo().Name))

	sizeLimitError := wh.config.BlobSizeLimitError(domainEntry.GetInfo().Name)
	sizeLimitWarn := wh.config.BlobSizeLimitWarn(domainEntry.GetInfo().Name)

	if err := common.CheckEventBlobSizeLimit(
		len(failedRequest.Details),
		sizeLimitWarn,
		sizeLimitError,
		taskToken.DomainID,
		taskToken.WorkflowID,
		taskToken.RunID,
		scope,
		wh.GetThrottledLogger(),
	); err != nil {
		// details exceeds blob size limit, we would truncate the details and put a specific error reason
		failedRequest.Reason = common.StringPtr(common.FailureReasonFailureDetailsExceedsLimit)
		failedRequest.Details = failedRequest.Details[0:sizeLimitError]
	}

	req := &gen.RespondActivityTaskFailedRequest{
		TaskToken: token,
		Reason:    failedRequest.Reason,
		Details:   failedRequest.Details,
		Identity:  failedRequest.Identity,
	}

	err = wh.history.RespondActivityTaskFailed(ctx, &h.RespondActivityTaskFailedRequest{
		DomainUUID:    common.StringPtr(taskToken.DomainID),
		FailedRequest: req,
	})
	if err != nil {
		return wh.error(err, scope)
	}
	return nil
}

// RespondActivityTaskCanceled - called to cancel an activity task
func (wh *WorkflowHandler) RespondActivityTaskCanceled(
	ctx context.Context,
	cancelRequest *gen.RespondActivityTaskCanceledRequest,
) (retError error) {
	defer log.CapturePanic(wh.GetLogger(), &retError)

	scope := wh.getDefaultScope(metrics.FrontendRespondActivityTaskCanceledScope)
	if err := wh.versionChecker.checkClientVersion(ctx); err != nil {
		return wh.error(err, scope)
	}

	if cancelRequest == nil {
		return wh.error(errRequestNotSet, scope)
	}

	// Count the request in the RPS, but we still accept it even if RPS is exceeded
	wh.allow(nil)

	if cancelRequest.TaskToken == nil {
		return wh.error(errTaskTokenNotSet, scope)
	}
	taskToken, err := wh.tokenSerializer.Deserialize(cancelRequest.TaskToken)
	if err != nil {
		return wh.error(err, scope)
	}
	if taskToken.DomainID == "" {
		return wh.error(errDomainNotSet, scope)
	}

	domainEntry, err := wh.domainCache.GetDomainByID(taskToken.DomainID)
	if err != nil {
		return wh.error(err, scope)
	}

	scope, sw := wh.startRequestProfileWithDomain(
		metrics.FrontendRespondActivityTaskCanceledScope,
		domainWrapper{
			domain: domainEntry.GetInfo().Name,
		},
	)
	defer sw.Stop()

	if len(cancelRequest.GetIdentity()) > wh.config.MaxIDLengthLimit() {
		return wh.error(errIdentityTooLong, scope)
	}

	sizeLimitError := wh.config.BlobSizeLimitError(domainEntry.GetInfo().Name)
	sizeLimitWarn := wh.config.BlobSizeLimitWarn(domainEntry.GetInfo().Name)

	if err := common.CheckEventBlobSizeLimit(
		len(cancelRequest.Details),
		sizeLimitWarn,
		sizeLimitError,
		taskToken.DomainID,
		taskToken.WorkflowID,
		taskToken.RunID,
		scope,
		wh.GetThrottledLogger(),
	); err != nil {
		// details exceeds blob size limit, we would record it as failure
		failRequest := &gen.RespondActivityTaskFailedRequest{
			TaskToken: cancelRequest.TaskToken,
			Reason:    common.StringPtr(common.FailureReasonCancelDetailsExceedsLimit),
			Details:   cancelRequest.Details[0:sizeLimitError],
			Identity:  cancelRequest.Identity,
		}
		err = wh.history.RespondActivityTaskFailed(ctx, &h.RespondActivityTaskFailedRequest{
			DomainUUID:    common.StringPtr(taskToken.DomainID),
			FailedRequest: failRequest,
		})
		if err != nil {
			return wh.error(err, scope)
		}
	} else {
		err = wh.history.RespondActivityTaskCanceled(ctx, &h.RespondActivityTaskCanceledRequest{
			DomainUUID:    common.StringPtr(taskToken.DomainID),
			CancelRequest: cancelRequest,
		})
		if err != nil {
			return wh.error(err, scope)
		}
	}

	return nil
}

// RespondActivityTaskCanceledByID - called to cancel an activity task
func (wh *WorkflowHandler) RespondActivityTaskCanceledByID(
	ctx context.Context,
	cancelRequest *gen.RespondActivityTaskCanceledByIDRequest,
) (retError error) {
	defer log.CapturePanic(wh.GetLogger(), &retError)

	scope, sw := wh.startRequestProfileWithDomain(metrics.FrontendRespondActivityTaskCanceledScope, cancelRequest)
	defer sw.Stop()

	if err := wh.versionChecker.checkClientVersion(ctx); err != nil {
		return wh.error(err, scope)
	}

	if cancelRequest == nil {
		return wh.error(errRequestNotSet, scope)
	}

	// Count the request in the RPS, but we still accept it even if RPS is exceeded
	wh.allow(nil)

	domainID, err := wh.domainCache.GetDomainID(cancelRequest.GetDomain())
	if err != nil {
		return wh.error(err, scope)
	}
	workflowID := cancelRequest.GetWorkflowID()
	runID := cancelRequest.GetRunID() // runID is optional so can be empty
	activityID := cancelRequest.GetActivityID()

	if domainID == "" {
		return wh.error(errDomainNotSet, scope)
	}
	if workflowID == "" {
		return wh.error(errWorkflowIDNotSet, scope)
	}
	if activityID == "" {
		return wh.error(errActivityIDNotSet, scope)
	}
	if len(cancelRequest.GetIdentity()) > wh.config.MaxIDLengthLimit() {
		return wh.error(errIdentityTooLong, scope)
	}

	taskToken := &common.TaskToken{
		DomainID:   domainID,
		RunID:      runID,
		WorkflowID: workflowID,
		ScheduleID: common.EmptyEventID,
		ActivityID: activityID,
	}
	token, err := wh.tokenSerializer.Serialize(taskToken)
	if err != nil {
		return wh.error(err, scope)
	}

	domainEntry, err := wh.domainCache.GetDomainByID(taskToken.DomainID)
	if err != nil {
		return wh.error(err, scope)
	}

	// add domain tag to scope, so further metrics will have the domain tag
	scope = scope.Tagged(metrics.DomainTag(domainEntry.GetInfo().Name))

	sizeLimitError := wh.config.BlobSizeLimitError(domainEntry.GetInfo().Name)
	sizeLimitWarn := wh.config.BlobSizeLimitWarn(domainEntry.GetInfo().Name)

	if err := common.CheckEventBlobSizeLimit(
		len(cancelRequest.Details),
		sizeLimitWarn,
		sizeLimitError,
		taskToken.DomainID,
		taskToken.WorkflowID,
		taskToken.RunID,
		scope,
		wh.GetThrottledLogger(),
	); err != nil {
		// details exceeds blob size limit, we would record it as failure
		failRequest := &gen.RespondActivityTaskFailedRequest{
			TaskToken: token,
			Reason:    common.StringPtr(common.FailureReasonCancelDetailsExceedsLimit),
			Details:   cancelRequest.Details[0:sizeLimitError],
			Identity:  cancelRequest.Identity,
		}
		err = wh.history.RespondActivityTaskFailed(ctx, &h.RespondActivityTaskFailedRequest{
			DomainUUID:    common.StringPtr(taskToken.DomainID),
			FailedRequest: failRequest,
		})
		if err != nil {
			return wh.error(err, scope)
		}
	} else {
		req := &gen.RespondActivityTaskCanceledRequest{
			TaskToken: token,
			Details:   cancelRequest.Details,
			Identity:  cancelRequest.Identity,
		}

		err = wh.history.RespondActivityTaskCanceled(ctx, &h.RespondActivityTaskCanceledRequest{
			DomainUUID:    common.StringPtr(taskToken.DomainID),
			CancelRequest: req,
		})
		if err != nil {
			return wh.error(err, scope)
		}
	}

	return nil
}

// RespondDecisionTaskCompleted - response to a decision task
func (wh *WorkflowHandler) RespondDecisionTaskCompleted(
	ctx context.Context,
	completeRequest *gen.RespondDecisionTaskCompletedRequest,
) (resp *gen.RespondDecisionTaskCompletedResponse, retError error) {
	defer log.CapturePanic(wh.GetLogger(), &retError)

	scope := wh.getDefaultScope(metrics.FrontendRespondDecisionTaskCompletedScope)
	if err := wh.versionChecker.checkClientVersion(ctx); err != nil {
		return nil, wh.error(err, scope)
	}

	if completeRequest == nil {
		return nil, wh.error(errRequestNotSet, scope)
	}

	// Count the request in the RPS, but we still accept it even if RPS is exceeded
	wh.allow(nil)

	if completeRequest.TaskToken == nil {
		return nil, wh.error(errTaskTokenNotSet, scope)
	}
	taskToken, err := wh.tokenSerializer.Deserialize(completeRequest.TaskToken)
	if err != nil {
		return nil, wh.error(err, scope)
	}
	if taskToken.DomainID == "" {
		return nil, wh.error(errDomainNotSet, scope)
	}

	domainEntry, err := wh.domainCache.GetDomainByID(taskToken.DomainID)
	if err != nil {
		return nil, wh.error(err, scope)
	}

	scope, sw := wh.startRequestProfileWithDomain(
		metrics.FrontendRespondDecisionTaskCompletedScope,
		domainWrapper{
			domain: domainEntry.GetInfo().Name,
		},
	)
	defer sw.Stop()

	histResp, err := wh.history.RespondDecisionTaskCompleted(ctx, &h.RespondDecisionTaskCompletedRequest{
		DomainUUID:      common.StringPtr(taskToken.DomainID),
		CompleteRequest: completeRequest},
	)
	if err != nil {
		return nil, wh.error(err, scope)
	}

	if len(completeRequest.GetIdentity()) > wh.config.MaxIDLengthLimit() {
		return nil, wh.error(errIdentityTooLong, scope)
	}

	completedResp := &gen.RespondDecisionTaskCompletedResponse{}
	if completeRequest.GetReturnNewDecisionTask() && histResp != nil && histResp.StartedResponse != nil {
		taskToken := &common.TaskToken{
			DomainID:        taskToken.DomainID,
			WorkflowID:      taskToken.WorkflowID,
			RunID:           taskToken.RunID,
			ScheduleID:      histResp.StartedResponse.GetScheduledEventId(),
			ScheduleAttempt: histResp.StartedResponse.GetAttempt(),
		}
		token, _ := wh.tokenSerializer.Serialize(taskToken)
		workflowExecution := &gen.WorkflowExecution{
			WorkflowId: common.StringPtr(taskToken.WorkflowID),
			RunId:      common.StringPtr(taskToken.RunID),
		}
		matchingResp := common.CreateMatchingPollForDecisionTaskResponse(histResp.StartedResponse, workflowExecution, token)

		eventStoreVersion := matchingResp.GetEventStoreVersion()
		newDecisionTask, err := wh.createPollForDecisionTaskResponse(ctx, scope, taskToken.DomainID, matchingResp, eventStoreVersion, matchingResp.GetBranchToken())
		if err != nil {
			return nil, wh.error(err, scope)
		}
		completedResp.DecisionTask = newDecisionTask
	}

	return completedResp, nil
}

// RespondDecisionTaskFailed - failed response to a decision task
func (wh *WorkflowHandler) RespondDecisionTaskFailed(
	ctx context.Context,
	failedRequest *gen.RespondDecisionTaskFailedRequest,
) (retError error) {
	defer log.CapturePanic(wh.GetLogger(), &retError)

	scope := wh.getDefaultScope(metrics.FrontendRespondDecisionTaskFailedScope)
	if err := wh.versionChecker.checkClientVersion(ctx); err != nil {
		return wh.error(err, scope)
	}

	if failedRequest == nil {
		return wh.error(errRequestNotSet, scope)
	}

	// Count the request in the RPS, but we still accept it even if RPS is exceeded
	wh.allow(nil)

	if failedRequest.TaskToken == nil {
		return wh.error(errTaskTokenNotSet, scope)
	}
	taskToken, err := wh.tokenSerializer.Deserialize(failedRequest.TaskToken)
	if err != nil {
		return wh.error(err, scope)
	}
	if taskToken.DomainID == "" {
		return wh.error(errDomainNotSet, scope)
	}

	domainEntry, err := wh.domainCache.GetDomainByID(taskToken.DomainID)
	if err != nil {
		return wh.error(err, scope)
	}

	scope, sw := wh.startRequestProfileWithDomain(
		metrics.FrontendRespondDecisionTaskFailedScope,
		domainWrapper{
			domain: domainEntry.GetInfo().Name,
		},
	)
	defer sw.Stop()

	if len(failedRequest.GetIdentity()) > wh.config.MaxIDLengthLimit() {
		return wh.error(errIdentityTooLong, scope)
	}

	sizeLimitError := wh.config.BlobSizeLimitError(domainEntry.GetInfo().Name)
	sizeLimitWarn := wh.config.BlobSizeLimitWarn(domainEntry.GetInfo().Name)

	if err := common.CheckEventBlobSizeLimit(
		len(failedRequest.Details),
		sizeLimitWarn,
		sizeLimitError,
		taskToken.DomainID,
		taskToken.WorkflowID,
		taskToken.RunID,
		scope,
		wh.GetThrottledLogger(),
	); err != nil {
		// details exceed, we would just truncate the size for decision task failed as the details is not used anywhere by client code
		failedRequest.Details = failedRequest.Details[0:sizeLimitError]
	}

	err = wh.history.RespondDecisionTaskFailed(ctx, &h.RespondDecisionTaskFailedRequest{
		DomainUUID:    common.StringPtr(taskToken.DomainID),
		FailedRequest: failedRequest,
	})
	if err != nil {
		return wh.error(err, scope)
	}
	return nil
}

// RespondQueryTaskCompleted - response to a query task
func (wh *WorkflowHandler) RespondQueryTaskCompleted(
	ctx context.Context,
	completeRequest *gen.RespondQueryTaskCompletedRequest,
) (retError error) {
	defer log.CapturePanic(wh.GetLogger(), &retError)

	scope := wh.getDefaultScope(metrics.FrontendRespondQueryTaskCompletedScope)
	if err := wh.versionChecker.checkClientVersion(ctx); err != nil {
		return wh.error(err, scope)
	}

	if completeRequest == nil {
		return wh.error(errRequestNotSet, scope)
	}

	// Count the request in the RPS, but we still accept it even if RPS is exceeded
	wh.allow(nil)

	if completeRequest.TaskToken == nil {
		return wh.error(errTaskTokenNotSet, scope)
	}
	queryTaskToken, err := wh.tokenSerializer.DeserializeQueryTaskToken(completeRequest.TaskToken)
	if err != nil {
		return wh.error(err, scope)
	}
	if queryTaskToken.DomainID == "" || queryTaskToken.TaskList == "" || queryTaskToken.TaskID == "" {
		return wh.error(errInvalidTaskToken, scope)
	}

	domainEntry, err := wh.domainCache.GetDomainByID(queryTaskToken.DomainID)
	if err != nil {
		return wh.error(err, scope)
	}

	scope, sw := wh.startRequestProfileWithDomain(
		metrics.FrontendRespondQueryTaskCompletedScope,
		domainWrapper{
			domain: domainEntry.GetInfo().Name,
		},
	)
	defer sw.Stop()

	matchingRequest := &m.RespondQueryTaskCompletedRequest{
		DomainUUID:       common.StringPtr(queryTaskToken.DomainID),
		TaskList:         &gen.TaskList{Name: common.StringPtr(queryTaskToken.TaskList)},
		TaskID:           common.StringPtr(queryTaskToken.TaskID),
		CompletedRequest: completeRequest,
	}

	err = wh.matching.RespondQueryTaskCompleted(ctx, matchingRequest)
	if err != nil {
		return wh.error(err, scope)
	}
	return nil
}

// StartWorkflowExecution - Creates a new workflow execution
func (wh *WorkflowHandler) StartWorkflowExecution(
	ctx context.Context,
	startRequest *gen.StartWorkflowExecutionRequest,
) (resp *gen.StartWorkflowExecutionResponse, retError error) {
	defer log.CapturePanic(wh.GetLogger(), &retError)

	scope, sw := wh.startRequestProfileWithDomain(metrics.FrontendStartWorkflowExecutionScope, startRequest)
	defer sw.Stop()

	if err := wh.versionChecker.checkClientVersion(ctx); err != nil {
		return nil, wh.error(err, scope)
	}

	if startRequest == nil {
		return nil, wh.error(errRequestNotSet, scope)
	}

	if ok := wh.allow(startRequest); !ok {
		return nil, wh.error(createServiceBusyError(), scope)
	}

	domainName := startRequest.GetDomain()
	if domainName == "" {
		return nil, wh.error(errDomainNotSet, scope)
	}

	if len(domainName) > wh.config.MaxIDLengthLimit() {
		return nil, wh.error(errDomainTooLong, scope)
	}

	if startRequest.GetWorkflowId() == "" {
		return nil, wh.error(errWorkflowIDNotSet, scope)
	}

	if len(startRequest.GetWorkflowId()) > wh.config.MaxIDLengthLimit() {
		return nil, wh.error(errWorkflowIDTooLong, scope)
	}

	if err := common.ValidateRetryPolicy(startRequest.RetryPolicy); err != nil {
		return nil, wh.error(err, scope)
	}

	if err := backoff.ValidateSchedule(startRequest.GetCronSchedule()); err != nil {
		return nil, wh.error(err, scope)
	}

	wh.Service.GetLogger().Debug(
		"Received StartWorkflowExecution. WorkflowID",
		tag.WorkflowID(startRequest.GetWorkflowId()))

	if startRequest.WorkflowType == nil || startRequest.WorkflowType.GetName() == "" {
		return nil, wh.error(errWorkflowTypeNotSet, scope)
	}

	if len(startRequest.WorkflowType.GetName()) > wh.config.MaxIDLengthLimit() {
		return nil, wh.error(errWorkflowTypeTooLong, scope)
	}

	if err := wh.validateTaskList(startRequest.TaskList, scope); err != nil {
		return nil, err
	}

	if startRequest.GetExecutionStartToCloseTimeoutSeconds() <= 0 {
		return nil, wh.error(errInvalidExecutionStartToCloseTimeoutSeconds, scope)
	}

	if startRequest.GetTaskStartToCloseTimeoutSeconds() <= 0 {
		return nil, wh.error(errInvalidTaskStartToCloseTimeoutSeconds, scope)
	}

	if startRequest.GetRequestId() == "" {
		return nil, wh.error(errRequestIDNotSet, scope)
	}

	if len(startRequest.GetRequestId()) > wh.config.MaxIDLengthLimit() {
		return nil, wh.error(errRequestIDTooLong, scope)
	}

	if err := wh.searchAttributesValidator.ValidateSearchAttributes(startRequest.SearchAttributes, domainName); err != nil {
		return nil, wh.error(err, scope)
	}

	wh.Service.GetLogger().Debug("Start workflow execution request domain", tag.WorkflowDomainName(domainName))
	domainID, err := wh.domainCache.GetDomainID(domainName)
	if err != nil {
		return nil, wh.error(err, scope)
	}

	// add domain tag to scope, so further metrics will have the domain tag
	scope = scope.Tagged(metrics.DomainTag(domainName))

	sizeLimitError := wh.config.BlobSizeLimitError(domainName)
	sizeLimitWarn := wh.config.BlobSizeLimitWarn(domainName)
	actualSize := len(startRequest.Input)
	if startRequest.Memo != nil {
		actualSize += common.GetSizeOfMapStringToByteArray(startRequest.Memo.GetFields())
	}
	if err := common.CheckEventBlobSizeLimit(
		actualSize,
		sizeLimitWarn,
		sizeLimitError,
		domainID,
		startRequest.GetWorkflowId(),
		"",
		scope,
		wh.GetThrottledLogger(),
	); err != nil {
		return nil, wh.error(err, scope)
	}

	wh.Service.GetLogger().Debug("Start workflow execution request domainID", tag.WorkflowDomainID(domainID))
	resp, err = wh.history.StartWorkflowExecution(ctx, common.CreateHistoryStartWorkflowRequest(domainID, startRequest))

	if err != nil {
		return nil, wh.error(err, scope)
	}
	return resp, nil
}

// GetWorkflowExecutionHistory - retrieves the history of workflow execution
func (wh *WorkflowHandler) GetWorkflowExecutionHistory(
	ctx context.Context,
	getRequest *gen.GetWorkflowExecutionHistoryRequest,
) (resp *gen.GetWorkflowExecutionHistoryResponse, retError error) {
	defer log.CapturePanic(wh.GetLogger(), &retError)

	scope, sw := wh.startRequestProfileWithDomain(metrics.FrontendGetWorkflowExecutionHistoryScope, getRequest)
	defer sw.Stop()

	if err := wh.versionChecker.checkClientVersion(ctx); err != nil {
		return nil, wh.error(err, scope)
	}

	if getRequest == nil {
		return nil, wh.error(errRequestNotSet, scope)
	}

	if ok := wh.allow(getRequest); !ok {
		return nil, wh.error(createServiceBusyError(), scope)
	}

	if getRequest.GetDomain() == "" {
		return nil, wh.error(errDomainNotSet, scope)
	}

	if err := wh.validateExecutionAndEmitMetrics(getRequest.Execution, scope); err != nil {
		return nil, err
	}

	if getRequest.GetMaximumPageSize() <= 0 {
		getRequest.MaximumPageSize = common.Int32Ptr(int32(wh.config.HistoryMaxPageSize(getRequest.GetDomain())))
	}

	domainID, err := wh.domainCache.GetDomainID(getRequest.GetDomain())
	if err != nil {
		return nil, wh.error(err, scope)
	}

	// force limit page size if exceed
	if getRequest.GetMaximumPageSize() > common.GetHistoryMaxPageSize {
		wh.GetThrottledLogger().Warn("GetHistory page size is larger than threshold",
			tag.WorkflowID(getRequest.Execution.GetWorkflowId()),
			tag.WorkflowRunID(getRequest.Execution.GetRunId()),
			tag.WorkflowDomainID(domainID), tag.WorkflowSize(int64(getRequest.GetMaximumPageSize())))

		getRequest.MaximumPageSize = common.Int32Ptr(common.GetHistoryMaxPageSize)
	}

	enableArchivalRead := wh.GetArchivalMetadata().GetHistoryConfig().ReadEnabled()
	historyArchived := wh.historyArchived(ctx, getRequest, domainID)
	if enableArchivalRead && historyArchived {
		return wh.getArchivedHistory(ctx, getRequest, domainID, scope)
	}

	// this function return the following 5 things,
	// 1. the workflow run ID
	// 2. the last first event ID (the event ID of the last batch of events in the history)
	// 3. the next event ID
	// 4. whether the workflow is closed
	// 5. error if any
	queryHistory := func(
		domainUUID string,
		execution *gen.WorkflowExecution,
		expectedNextEventID int64,
		currentBranchToken []byte,
	) (int32, []byte, string, int64, int64, bool, error) {
		response, err := wh.history.PollMutableState(ctx, &h.PollMutableStateRequest{
			DomainUUID:          common.StringPtr(domainUUID),
			Execution:           execution,
			ExpectedNextEventId: common.Int64Ptr(expectedNextEventID),
			CurrentBranchToken:  currentBranchToken,
		})

		if err != nil {
			return 0, nil, "", 0, 0, false, err
		}
		isWorkflowRunning := response.GetWorkflowCloseState() == persistence.WorkflowCloseStatusNone

		// calculate event store version based on if branch token exist
		eventStoreVersion := persistence.EventStoreVersionV2
		if len(response.GetCurrentBranchToken()) == 0 {
			eventStoreVersion = 0
		}

		return int32(eventStoreVersion),
			response.CurrentBranchToken,
			response.Execution.GetRunId(),
			response.GetLastFirstEventId(),
			response.GetNextEventId(),
			isWorkflowRunning,
			nil
	}

	isLongPoll := getRequest.GetWaitForNewEvent()
	isCloseEventOnly := getRequest.GetHistoryEventFilterType() == gen.HistoryEventFilterTypeCloseEvent
	execution := getRequest.Execution
	token := &getHistoryContinuationToken{}

	var runID string
	lastFirstEventID := common.FirstEventID
	var nextEventID int64
	var isWorkflowRunning bool

	// process the token for paging
	queryNextEventID := common.EndEventID
	if getRequest.NextPageToken != nil {
		token, err = deserializeHistoryToken(getRequest.NextPageToken)
		if err != nil {
			return nil, wh.error(errInvalidNextPageToken, scope)
		}
		if execution.RunId != nil && execution.GetRunId() != token.RunID {
			return nil, wh.error(errNextPageTokenRunIDMismatch, scope)
		}

		execution.RunId = common.StringPtr(token.RunID)

		// we need to update the current next event ID and whether workflow is running
		if len(token.PersistenceToken) == 0 && isLongPoll && token.IsWorkflowRunning {
			if !isCloseEventOnly {
				queryNextEventID = token.NextEventID
			}
			token.EventStoreVersion, token.BranchToken, _, lastFirstEventID, nextEventID, isWorkflowRunning, err =
				queryHistory(domainID, execution, queryNextEventID, token.BranchToken)
			if err != nil {
				return nil, wh.error(err, scope)
			}
			token.FirstEventID = token.NextEventID
			token.NextEventID = nextEventID
			token.IsWorkflowRunning = isWorkflowRunning
		}
	} else {
		if !isCloseEventOnly {
			queryNextEventID = common.FirstEventID
		}
		token.EventStoreVersion, token.BranchToken, runID, lastFirstEventID, nextEventID, isWorkflowRunning, err =
			queryHistory(domainID, execution, queryNextEventID, nil)
		if err != nil {
			return nil, wh.error(err, scope)
		}

		execution.RunId = &runID

		token.RunID = runID
		token.FirstEventID = common.FirstEventID
		token.NextEventID = nextEventID
		token.IsWorkflowRunning = isWorkflowRunning
		token.PersistenceToken = nil
	}

	history := &gen.History{}
	history.Events = []*gen.HistoryEvent{}
	if isCloseEventOnly {
		if !isWorkflowRunning {
			history, _, err = wh.getHistory(
				scope,
				domainID,
				*execution,
				lastFirstEventID,
				nextEventID,
				getRequest.GetMaximumPageSize(),
				nil,
				token.TransientDecision,
				token.BranchToken,
			)
			if err != nil {
				return nil, wh.error(err, scope)
			}
			// since getHistory func will not return empty history, so the below is safe
			history.Events = history.Events[len(history.Events)-1 : len(history.Events)]
			token = nil
		} else if isLongPoll {
			// set the persistence token to be nil so next time we will query history for updates
			token.PersistenceToken = nil
		} else {
			token = nil
		}
	} else {
		// return all events
		if token.FirstEventID >= token.NextEventID {
			// currently there is no new event
			history.Events = []*gen.HistoryEvent{}
			if !isWorkflowRunning {
				token = nil
			}
		} else {
			history, token.PersistenceToken, err = wh.getHistory(
				scope,
				domainID,
				*execution,
				token.FirstEventID,
				token.NextEventID,
				getRequest.GetMaximumPageSize(),
				token.PersistenceToken,
				token.TransientDecision,
				token.BranchToken,
			)
			if err != nil {
				return nil, wh.error(err, scope)
			}

			// here, for long pull on history events, we need to intercept the paging token from cassandra
			// and do something clever
			if len(token.PersistenceToken) == 0 && (!token.IsWorkflowRunning || !isLongPoll) {
				// meaning, there is no more history to be returned
				token = nil
			}
		}
	}

	nextToken, err := serializeHistoryToken(token)
	if err != nil {
		return nil, wh.error(err, scope)
	}
	return &gen.GetWorkflowExecutionHistoryResponse{
		History:       history,
		NextPageToken: nextToken,
		Archived:      common.BoolPtr(false),
	}, nil
}

// SignalWorkflowExecution is used to send a signal event to running workflow execution.  This results in
// WorkflowExecutionSignaled event recorded in the history and a decision task being created for the execution.
func (wh *WorkflowHandler) SignalWorkflowExecution(
	ctx context.Context,
	signalRequest *gen.SignalWorkflowExecutionRequest,
) (retError error) {
	defer log.CapturePanic(wh.GetLogger(), &retError)

	scope, sw := wh.startRequestProfileWithDomain(metrics.FrontendSignalWorkflowExecutionScope, signalRequest)
	defer sw.Stop()

	if err := wh.versionChecker.checkClientVersion(ctx); err != nil {
		return wh.error(err, scope)
	}

	if signalRequest == nil {
		return wh.error(errRequestNotSet, scope)
	}

	if ok := wh.allow(signalRequest); !ok {
		return wh.error(createServiceBusyError(), scope)
	}

	if signalRequest.GetDomain() == "" {
		return wh.error(errDomainNotSet, scope)
	}

	if len(signalRequest.GetDomain()) > wh.config.MaxIDLengthLimit() {
		return wh.error(errDomainTooLong, scope)
	}

	if err := wh.validateExecutionAndEmitMetrics(signalRequest.WorkflowExecution, scope); err != nil {
		return err
	}

	if signalRequest.GetSignalName() == "" {
		return wh.error(&gen.BadRequestError{Message: "SignalName is not set on request."}, scope)
	}

	if len(signalRequest.GetSignalName()) > wh.config.MaxIDLengthLimit() {
		return wh.error(errSignalNameTooLong, scope)
	}

	if len(signalRequest.GetRequestId()) > wh.config.MaxIDLengthLimit() {
		return wh.error(errRequestIDTooLong, scope)
	}

	domainID, err := wh.domainCache.GetDomainID(signalRequest.GetDomain())
	if err != nil {
		return wh.error(err, scope)
	}

	sizeLimitError := wh.config.BlobSizeLimitError(signalRequest.GetDomain())
	sizeLimitWarn := wh.config.BlobSizeLimitWarn(signalRequest.GetDomain())
	if err := common.CheckEventBlobSizeLimit(
		len(signalRequest.Input),
		sizeLimitWarn,
		sizeLimitError,
		domainID,
		signalRequest.GetWorkflowExecution().GetWorkflowId(),
		signalRequest.GetWorkflowExecution().GetWorkflowId(),
		scope,
		wh.GetThrottledLogger(),
	); err != nil {
		return wh.error(err, scope)
	}

	err = wh.history.SignalWorkflowExecution(ctx, &h.SignalWorkflowExecutionRequest{
		DomainUUID:    common.StringPtr(domainID),
		SignalRequest: signalRequest,
	})
	if err != nil {
		return wh.error(err, scope)
	}

	return nil
}

// SignalWithStartWorkflowExecution is used to ensure sending a signal event to a workflow execution.
// If workflow is running, this results in WorkflowExecutionSignaled event recorded in the history
// and a decision task being created for the execution.
// If workflow is not running or not found, this results in WorkflowExecutionStarted and WorkflowExecutionSignaled
// event recorded in history, and a decision task being created for the execution
func (wh *WorkflowHandler) SignalWithStartWorkflowExecution(
	ctx context.Context,
	signalWithStartRequest *gen.SignalWithStartWorkflowExecutionRequest,
) (resp *gen.StartWorkflowExecutionResponse, retError error) {
	defer log.CapturePanic(wh.GetLogger(), &retError)

	scope, sw := wh.startRequestProfileWithDomain(metrics.FrontendSignalWithStartWorkflowExecutionScope, signalWithStartRequest)
	defer sw.Stop()

	if err := wh.versionChecker.checkClientVersion(ctx); err != nil {
		return nil, wh.error(err, scope)
	}

	if signalWithStartRequest == nil {
		return nil, wh.error(errRequestNotSet, scope)
	}

	if ok := wh.allow(signalWithStartRequest); !ok {
		return nil, wh.error(createServiceBusyError(), scope)
	}

	domainName := signalWithStartRequest.GetDomain()
	if domainName == "" {
		return nil, wh.error(errDomainNotSet, scope)
	}

	if len(domainName) > wh.config.MaxIDLengthLimit() {
		return nil, wh.error(errDomainTooLong, scope)
	}

	if signalWithStartRequest.GetWorkflowId() == "" {
		return nil, wh.error(&gen.BadRequestError{Message: "WorkflowId is not set on request."}, scope)
	}

	if len(signalWithStartRequest.GetWorkflowId()) > wh.config.MaxIDLengthLimit() {
		return nil, wh.error(errWorkflowIDTooLong, scope)
	}

	if signalWithStartRequest.GetSignalName() == "" {
		return nil, wh.error(&gen.BadRequestError{Message: "SignalName is not set on request."}, scope)
	}

	if len(signalWithStartRequest.GetSignalName()) > wh.config.MaxIDLengthLimit() {
		return nil, wh.error(errSignalNameTooLong, scope)
	}

	if signalWithStartRequest.WorkflowType == nil || signalWithStartRequest.WorkflowType.GetName() == "" {
		return nil, wh.error(&gen.BadRequestError{Message: "WorkflowType is not set on request."}, scope)
	}

	if len(signalWithStartRequest.WorkflowType.GetName()) > wh.config.MaxIDLengthLimit() {
		return nil, wh.error(errWorkflowTypeTooLong, scope)
	}

	if err := wh.validateTaskList(signalWithStartRequest.TaskList, scope); err != nil {
		return nil, err
	}

	if len(signalWithStartRequest.GetRequestId()) > wh.config.MaxIDLengthLimit() {
		return nil, wh.error(errRequestIDTooLong, scope)
	}

	if signalWithStartRequest.GetExecutionStartToCloseTimeoutSeconds() <= 0 {
		return nil, wh.error(&gen.BadRequestError{
			Message: "A valid ExecutionStartToCloseTimeoutSeconds is not set on request."}, scope)
	}

	if signalWithStartRequest.GetTaskStartToCloseTimeoutSeconds() <= 0 {
		return nil, wh.error(&gen.BadRequestError{
			Message: "A valid TaskStartToCloseTimeoutSeconds is not set on request."}, scope)
	}

	if err := common.ValidateRetryPolicy(signalWithStartRequest.RetryPolicy); err != nil {
		return nil, wh.error(err, scope)
	}

	if err := backoff.ValidateSchedule(signalWithStartRequest.GetCronSchedule()); err != nil {
		return nil, wh.error(err, scope)
	}

	if err := wh.searchAttributesValidator.ValidateSearchAttributes(signalWithStartRequest.SearchAttributes, domainName); err != nil {
		return nil, wh.error(err, scope)
	}

	domainID, err := wh.domainCache.GetDomainID(domainName)
	if err != nil {
		return nil, wh.error(err, scope)
	}

	sizeLimitError := wh.config.BlobSizeLimitError(domainName)
	sizeLimitWarn := wh.config.BlobSizeLimitWarn(domainName)
	if err := common.CheckEventBlobSizeLimit(
		len(signalWithStartRequest.SignalInput),
		sizeLimitWarn,
		sizeLimitError,
		domainID,
		signalWithStartRequest.GetWorkflowId(),
		"",
		scope,
		wh.GetThrottledLogger(),
	); err != nil {
		return nil, wh.error(err, scope)
	}
	actualSize := len(signalWithStartRequest.Input) + common.GetSizeOfMapStringToByteArray(signalWithStartRequest.Memo.GetFields())
	if err := common.CheckEventBlobSizeLimit(
		actualSize,
		sizeLimitWarn,
		sizeLimitError,
		domainID,
		signalWithStartRequest.GetWorkflowId(),
		"",
		scope,
		wh.GetThrottledLogger(),
	); err != nil {
		return nil, wh.error(err, scope)
	}

	op := func() error {
		var err error
		resp, err = wh.history.SignalWithStartWorkflowExecution(ctx, &h.SignalWithStartWorkflowExecutionRequest{
			DomainUUID:             common.StringPtr(domainID),
			SignalWithStartRequest: signalWithStartRequest,
		})
		return err
	}

	err = backoff.Retry(op, frontendServiceRetryPolicy, common.IsServiceTransientError)
	if err != nil {
		return nil, wh.error(err, scope)
	}

	return resp, nil
}

// TerminateWorkflowExecution terminates an existing workflow execution by recording WorkflowExecutionTerminated event
// in the history and immediately terminating the execution instance.
func (wh *WorkflowHandler) TerminateWorkflowExecution(
	ctx context.Context,
	terminateRequest *gen.TerminateWorkflowExecutionRequest,
) (retError error) {
	defer log.CapturePanic(wh.GetLogger(), &retError)

	scope, sw := wh.startRequestProfileWithDomain(metrics.FrontendTerminateWorkflowExecutionScope, terminateRequest)
	defer sw.Stop()

	if err := wh.versionChecker.checkClientVersion(ctx); err != nil {
		return wh.error(err, scope)
	}

	if terminateRequest == nil {
		return wh.error(errRequestNotSet, scope)
	}

	if ok := wh.allow(terminateRequest); !ok {
		return wh.error(createServiceBusyError(), scope)
	}

	if terminateRequest.GetDomain() == "" {
		return wh.error(errDomainNotSet, scope)
	}

	if err := wh.validateExecutionAndEmitMetrics(terminateRequest.WorkflowExecution, scope); err != nil {
		return err
	}

	domainID, err := wh.domainCache.GetDomainID(terminateRequest.GetDomain())
	if err != nil {
		return wh.error(err, scope)
	}

	err = wh.history.TerminateWorkflowExecution(ctx, &h.TerminateWorkflowExecutionRequest{
		DomainUUID:       common.StringPtr(domainID),
		TerminateRequest: terminateRequest,
	})
	if err != nil {
		return wh.error(err, scope)
	}

	return nil
}

// ResetWorkflowExecution reset an existing workflow execution to the nextFirstEventID
// in the history and immediately terminating the current execution instance.
func (wh *WorkflowHandler) ResetWorkflowExecution(
	ctx context.Context,
	resetRequest *gen.ResetWorkflowExecutionRequest,
) (resp *gen.ResetWorkflowExecutionResponse, retError error) {
	defer log.CapturePanic(wh.GetLogger(), &retError)

	scope, sw := wh.startRequestProfileWithDomain(metrics.FrontendResetWorkflowExecutionScope, resetRequest)
	defer sw.Stop()

	if err := wh.versionChecker.checkClientVersion(ctx); err != nil {
		return nil, wh.error(err, scope)
	}

	if resetRequest == nil {
		return nil, wh.error(errRequestNotSet, scope)
	}

	if ok := wh.allow(resetRequest); !ok {
		return nil, wh.error(createServiceBusyError(), scope)
	}

	if resetRequest.GetDomain() == "" {
		return nil, wh.error(errDomainNotSet, scope)
	}

	if err := wh.validateExecutionAndEmitMetrics(resetRequest.WorkflowExecution, scope); err != nil {
		return nil, err
	}

	domainID, err := wh.domainCache.GetDomainID(resetRequest.GetDomain())
	if err != nil {
		return nil, wh.error(err, scope)
	}

	resp, err = wh.history.ResetWorkflowExecution(ctx, &h.ResetWorkflowExecutionRequest{
		DomainUUID:   common.StringPtr(domainID),
		ResetRequest: resetRequest,
	})
	if err != nil {
		return nil, wh.error(err, scope)
	}

	return resp, nil
}

// RequestCancelWorkflowExecution - requests to cancel a workflow execution
func (wh *WorkflowHandler) RequestCancelWorkflowExecution(
	ctx context.Context,
	cancelRequest *gen.RequestCancelWorkflowExecutionRequest,
) (retError error) {
	defer log.CapturePanic(wh.GetLogger(), &retError)

	scope, sw := wh.startRequestProfileWithDomain(metrics.FrontendRequestCancelWorkflowExecutionScope, cancelRequest)
	defer sw.Stop()

	if err := wh.versionChecker.checkClientVersion(ctx); err != nil {
		return wh.error(err, scope)
	}

	if cancelRequest == nil {
		return wh.error(errRequestNotSet, scope)
	}

	if ok := wh.allow(cancelRequest); !ok {
		return wh.error(createServiceBusyError(), scope)
	}

	if cancelRequest.GetDomain() == "" {
		return wh.error(errDomainNotSet, scope)
	}

	if err := wh.validateExecutionAndEmitMetrics(cancelRequest.WorkflowExecution, scope); err != nil {
		return err
	}

	domainID, err := wh.domainCache.GetDomainID(cancelRequest.GetDomain())
	if err != nil {
		return wh.error(err, scope)
	}

	err = wh.history.RequestCancelWorkflowExecution(ctx, &h.RequestCancelWorkflowExecutionRequest{
		DomainUUID:    common.StringPtr(domainID),
		CancelRequest: cancelRequest,
	})
	if err != nil {
		return wh.error(err, scope)
	}

	return nil
}

// ListOpenWorkflowExecutions - retrieves info for open workflow executions in a domain
func (wh *WorkflowHandler) ListOpenWorkflowExecutions(
	ctx context.Context,
	listRequest *gen.ListOpenWorkflowExecutionsRequest,
) (resp *gen.ListOpenWorkflowExecutionsResponse, retError error) {
	defer log.CapturePanic(wh.GetLogger(), &retError)

	scope, sw := wh.startRequestProfileWithDomain(metrics.FrontendListOpenWorkflowExecutionsScope, listRequest)
	defer sw.Stop()

	if err := wh.versionChecker.checkClientVersion(ctx); err != nil {
		return nil, wh.error(err, scope)
	}

	if listRequest == nil {
		return nil, wh.error(errRequestNotSet, scope)
	}

	if ok := wh.allow(listRequest); !ok {
		return nil, wh.error(createServiceBusyError(), scope)
	}

	if listRequest.GetDomain() == "" {
		return nil, wh.error(errDomainNotSet, scope)
	}

	if listRequest.StartTimeFilter == nil {
		return nil, wh.error(&gen.BadRequestError{Message: "StartTimeFilter is required"}, scope)
	}

	if listRequest.StartTimeFilter.EarliestTime == nil {
		return nil, wh.error(&gen.BadRequestError{Message: "EarliestTime in StartTimeFilter is required"}, scope)
	}

	if listRequest.StartTimeFilter.LatestTime == nil {
		return nil, wh.error(&gen.BadRequestError{Message: "LatestTime in StartTimeFilter is required"}, scope)
	}

	if listRequest.StartTimeFilter.GetEarliestTime() > listRequest.StartTimeFilter.GetLatestTime() {
		return nil, wh.error(&gen.BadRequestError{Message: "EarliestTime in StartTimeFilter should not be larger than LatestTime"}, scope)
	}

	if listRequest.ExecutionFilter != nil && listRequest.TypeFilter != nil {
		return nil, wh.error(&gen.BadRequestError{
			Message: "Only one of ExecutionFilter or TypeFilter is allowed"}, scope)
	}

	if listRequest.GetMaximumPageSize() <= 0 {
		listRequest.MaximumPageSize = common.Int32Ptr(int32(wh.config.VisibilityMaxPageSize(listRequest.GetDomain())))
	}

	if wh.isListRequestPageSizeTooLarge(listRequest.GetMaximumPageSize(), listRequest.GetDomain()) {
		return nil, wh.error(&gen.BadRequestError{
			Message: fmt.Sprintf("Pagesize is larger than allow %d", wh.config.ESIndexMaxResultWindow())}, scope)
	}

	domain := listRequest.GetDomain()
	domainID, err := wh.domainCache.GetDomainID(domain)
	if err != nil {
		return nil, wh.error(err, scope)
	}

	baseReq := persistence.ListWorkflowExecutionsRequest{
		DomainUUID:        domainID,
		Domain:            domain,
		PageSize:          int(listRequest.GetMaximumPageSize()),
		NextPageToken:     listRequest.NextPageToken,
		EarliestStartTime: listRequest.StartTimeFilter.GetEarliestTime(),
		LatestStartTime:   listRequest.StartTimeFilter.GetLatestTime(),
	}

	var persistenceResp *persistence.ListWorkflowExecutionsResponse
	if listRequest.ExecutionFilter != nil {
		if wh.config.DisableListVisibilityByFilter(domain) {
			err = errNoPermission
		} else {
			persistenceResp, err = wh.visibilityMgr.ListOpenWorkflowExecutionsByWorkflowID(
				&persistence.ListWorkflowExecutionsByWorkflowIDRequest{
					ListWorkflowExecutionsRequest: baseReq,
					WorkflowID:                    listRequest.ExecutionFilter.GetWorkflowId(),
				})
		}
		wh.Service.GetLogger().Info("List open workflow with filter",
			tag.WorkflowDomainName(listRequest.GetDomain()), tag.WorkflowListWorkflowFilterByID)
	} else if listRequest.TypeFilter != nil {
		if wh.config.DisableListVisibilityByFilter(domain) {
			err = errNoPermission
		} else {
			persistenceResp, err = wh.visibilityMgr.ListOpenWorkflowExecutionsByType(&persistence.ListWorkflowExecutionsByTypeRequest{
				ListWorkflowExecutionsRequest: baseReq,
				WorkflowTypeName:              listRequest.TypeFilter.GetName(),
			})
		}
		wh.Service.GetLogger().Info("List open workflow with filter",
			tag.WorkflowDomainName(listRequest.GetDomain()), tag.WorkflowListWorkflowFilterByType)
	} else {
		persistenceResp, err = wh.visibilityMgr.ListOpenWorkflowExecutions(&baseReq)
	}

	if err != nil {
		return nil, wh.error(err, scope)
	}

	resp = &gen.ListOpenWorkflowExecutionsResponse{}
	resp.Executions = persistenceResp.Executions
	resp.NextPageToken = persistenceResp.NextPageToken
	return resp, nil
}

// ListArchivedWorkflowExecutions - retrieves archived info for closed workflow executions in a domain
func (wh *WorkflowHandler) ListArchivedWorkflowExecutions(
	ctx context.Context,
	listRequest *gen.ListArchivedWorkflowExecutionsRequest,
) (resp *gen.ListArchivedWorkflowExecutionsResponse, retError error) {
	defer log.CapturePanic(wh.GetLogger(), &retError)

	scope, sw := wh.startRequestProfileWithDomain(metrics.FrontendClientListArchivedWorkflowExecutionsScope, listRequest)
	defer sw.Stop()

	if err := wh.versionChecker.checkClientVersion(ctx); err != nil {
		return nil, wh.error(err, scope)
	}

	if listRequest == nil {
		return nil, wh.error(errRequestNotSet, scope)
	}

	if ok := wh.allow(listRequest); !ok {
		return nil, wh.error(createServiceBusyError(), scope)
	}

	if listRequest.GetDomain() == "" {
		return nil, wh.error(errDomainNotSet, scope)
	}

	if listRequest.GetPageSize() <= 0 {
		listRequest.PageSize = common.Int32Ptr(int32(wh.config.VisibilityMaxPageSize(listRequest.GetDomain())))
	}

	if !wh.GetArchivalMetadata().GetVisibilityConfig().ClusterConfiguredForArchival() {
		return nil, wh.error(&gen.BadRequestError{Message: "Cluster is not configured for visibility archival"}, scope)
	}

	if !wh.GetArchivalMetadata().GetVisibilityConfig().ReadEnabled() {
		return nil, wh.error(&gen.BadRequestError{Message: "Cluster is not configured for reading archived visibility records"}, scope)
	}

	entry, err := wh.domainCache.GetDomain(listRequest.GetDomain())
	if err != nil {
		return nil, wh.error(err, scope)
	}

	if entry.GetConfig().VisibilityArchivalStatus != shared.ArchivalStatusEnabled {
		return nil, wh.error(&gen.BadRequestError{Message: "Domain is not configured for visibility archival"}, scope)
	}

	URI, err := archiver.NewURI(entry.GetConfig().VisibilityArchivalURI)
	if err != nil {
		return nil, wh.error(err, scope)
	}

	visibilityArchiver, err := wh.GetArchiverProvider().GetVisibilityArchiver(URI.Scheme(), common.FrontendServiceName)
	if err != nil {
		return nil, wh.error(err, scope)
	}

	archiverRequest := &archiver.QueryVisibilityRequest{
		DomainID:      entry.GetInfo().ID,
		PageSize:      int(listRequest.GetPageSize()),
		NextPageToken: listRequest.NextPageToken,
		Query:         listRequest.GetQuery(),
	}

	archiverResponse, err := visibilityArchiver.Query(ctx, URI, archiverRequest)
	if err != nil {
		return nil, wh.error(err, scope)
	}

	// special handling of ExecutionTime for cron or retry
	for _, execution := range archiverResponse.Executions {
		if execution.GetExecutionTime() == 0 {
			execution.ExecutionTime = common.Int64Ptr(execution.GetStartTime())
		}
	}

	return &gen.ListArchivedWorkflowExecutionsResponse{
		Executions:    archiverResponse.Executions,
		NextPageToken: archiverResponse.NextPageToken,
	}, nil
}

// ListClosedWorkflowExecutions - retrieves info for closed workflow executions in a domain
func (wh *WorkflowHandler) ListClosedWorkflowExecutions(
	ctx context.Context,
	listRequest *gen.ListClosedWorkflowExecutionsRequest,
) (resp *gen.ListClosedWorkflowExecutionsResponse, retError error) {
	defer log.CapturePanic(wh.GetLogger(), &retError)

	scope, sw := wh.startRequestProfileWithDomain(metrics.FrontendListClosedWorkflowExecutionsScope, listRequest)
	defer sw.Stop()

	if err := wh.versionChecker.checkClientVersion(ctx); err != nil {
		return nil, wh.error(err, scope)
	}

	if listRequest == nil {
		return nil, wh.error(errRequestNotSet, scope)
	}

	if ok := wh.allow(listRequest); !ok {
		return nil, wh.error(createServiceBusyError(), scope)
	}

	if listRequest.GetDomain() == "" {
		return nil, wh.error(errDomainNotSet, scope)
	}

	if listRequest.StartTimeFilter == nil {
		return nil, wh.error(&gen.BadRequestError{Message: "StartTimeFilter is required"}, scope)
	}

	if listRequest.StartTimeFilter.EarliestTime == nil {
		return nil, wh.error(&gen.BadRequestError{Message: "EarliestTime in StartTimeFilter is required"}, scope)
	}

	if listRequest.StartTimeFilter.LatestTime == nil {
		return nil, wh.error(&gen.BadRequestError{Message: "LatestTime in StartTimeFilter is required"}, scope)
	}

	if listRequest.StartTimeFilter.GetEarliestTime() > listRequest.StartTimeFilter.GetLatestTime() {
		return nil, wh.error(&gen.BadRequestError{Message: "EarliestTime in StartTimeFilter should not be larger than LatestTime"}, scope)
	}

	filterCount := 0
	if listRequest.TypeFilter != nil {
		filterCount++
	}
	if listRequest.StatusFilter != nil {
		filterCount++
	}

	if filterCount > 1 {
		return nil, wh.error(&gen.BadRequestError{
			Message: "Only one of ExecutionFilter, TypeFilter or StatusFilter is allowed"}, scope)
	} // If ExecutionFilter is provided with one of TypeFilter or StatusFilter, use ExecutionFilter and ignore other filter

	if listRequest.GetMaximumPageSize() <= 0 {
		listRequest.MaximumPageSize = common.Int32Ptr(int32(wh.config.VisibilityMaxPageSize(listRequest.GetDomain())))
	}

	if wh.isListRequestPageSizeTooLarge(listRequest.GetMaximumPageSize(), listRequest.GetDomain()) {
		return nil, wh.error(&gen.BadRequestError{
			Message: fmt.Sprintf("Pagesize is larger than allow %d", wh.config.ESIndexMaxResultWindow())}, scope)
	}

	domain := listRequest.GetDomain()
	domainID, err := wh.domainCache.GetDomainID(domain)
	if err != nil {
		return nil, wh.error(err, scope)
	}

	baseReq := persistence.ListWorkflowExecutionsRequest{
		DomainUUID:        domainID,
		Domain:            domain,
		PageSize:          int(listRequest.GetMaximumPageSize()),
		NextPageToken:     listRequest.NextPageToken,
		EarliestStartTime: listRequest.StartTimeFilter.GetEarliestTime(),
		LatestStartTime:   listRequest.StartTimeFilter.GetLatestTime(),
	}

	var persistenceResp *persistence.ListWorkflowExecutionsResponse
	if listRequest.ExecutionFilter != nil {
		if wh.config.DisableListVisibilityByFilter(domain) {
			err = errNoPermission
		} else {
			persistenceResp, err = wh.visibilityMgr.ListClosedWorkflowExecutionsByWorkflowID(
				&persistence.ListWorkflowExecutionsByWorkflowIDRequest{
					ListWorkflowExecutionsRequest: baseReq,
					WorkflowID:                    listRequest.ExecutionFilter.GetWorkflowId(),
				})
		}
		wh.Service.GetLogger().Info("List closed workflow with filter",
			tag.WorkflowDomainName(listRequest.GetDomain()), tag.WorkflowListWorkflowFilterByID)
	} else if listRequest.TypeFilter != nil {
		if wh.config.DisableListVisibilityByFilter(domain) {
			err = errNoPermission
		} else {
			persistenceResp, err = wh.visibilityMgr.ListClosedWorkflowExecutionsByType(&persistence.ListWorkflowExecutionsByTypeRequest{
				ListWorkflowExecutionsRequest: baseReq,
				WorkflowTypeName:              listRequest.TypeFilter.GetName(),
			})
		}
		wh.Service.GetLogger().Info("List closed workflow with filter",
			tag.WorkflowDomainName(listRequest.GetDomain()), tag.WorkflowListWorkflowFilterByType)
	} else if listRequest.StatusFilter != nil {
		if wh.config.DisableListVisibilityByFilter(domain) {
			err = errNoPermission
		} else {
			persistenceResp, err = wh.visibilityMgr.ListClosedWorkflowExecutionsByStatus(&persistence.ListClosedWorkflowExecutionsByStatusRequest{
				ListWorkflowExecutionsRequest: baseReq,
				Status:                        listRequest.GetStatusFilter(),
			})
		}
		wh.Service.GetLogger().Info("List closed workflow with filter",
			tag.WorkflowDomainName(listRequest.GetDomain()), tag.WorkflowListWorkflowFilterByStatus)
	} else {
		persistenceResp, err = wh.visibilityMgr.ListClosedWorkflowExecutions(&baseReq)
	}

	if err != nil {
		return nil, wh.error(err, scope)
	}

	resp = &gen.ListClosedWorkflowExecutionsResponse{}
	resp.Executions = persistenceResp.Executions
	resp.NextPageToken = persistenceResp.NextPageToken
	return resp, nil
}

// ListWorkflowExecutions - retrieves info for workflow executions in a domain
func (wh *WorkflowHandler) ListWorkflowExecutions(
	ctx context.Context,
	listRequest *gen.ListWorkflowExecutionsRequest,
) (resp *gen.ListWorkflowExecutionsResponse, retError error) {
	defer log.CapturePanic(wh.GetLogger(), &retError)

	scope, sw := wh.startRequestProfileWithDomain(metrics.FrontendListWorkflowExecutionsScope, listRequest)
	defer sw.Stop()

	if err := wh.versionChecker.checkClientVersion(ctx); err != nil {
		return nil, wh.error(err, scope)
	}

	if listRequest == nil {
		return nil, wh.error(errRequestNotSet, scope)
	}

	if ok := wh.allow(listRequest); !ok {
		return nil, wh.error(createServiceBusyError(), scope)
	}

	if listRequest.GetDomain() == "" {
		return nil, wh.error(errDomainNotSet, scope)
	}

	if listRequest.GetPageSize() <= 0 {
		listRequest.PageSize = common.Int32Ptr(int32(wh.config.VisibilityMaxPageSize(listRequest.GetDomain())))
	}

	if wh.isListRequestPageSizeTooLarge(listRequest.GetPageSize(), listRequest.GetDomain()) {
		return nil, wh.error(&gen.BadRequestError{
			Message: fmt.Sprintf("Pagesize is larger than allow %d", wh.config.ESIndexMaxResultWindow())}, scope)
	}

	if err := wh.visibilityQueryValidator.ValidateListRequestForQuery(listRequest); err != nil {
		return nil, wh.error(err, scope)
	}

	domain := listRequest.GetDomain()
	domainID, err := wh.domainCache.GetDomainID(domain)
	if err != nil {
		return nil, wh.error(err, scope)
	}

	req := &persistence.ListWorkflowExecutionsRequestV2{
		DomainUUID:    domainID,
		Domain:        domain,
		PageSize:      int(listRequest.GetPageSize()),
		NextPageToken: listRequest.NextPageToken,
		Query:         listRequest.GetQuery(),
	}
	persistenceResp, err := wh.visibilityMgr.ListWorkflowExecutions(req)
	if err != nil {
		return nil, wh.error(err, scope)
	}

	resp = &gen.ListWorkflowExecutionsResponse{}
	resp.Executions = persistenceResp.Executions
	resp.NextPageToken = persistenceResp.NextPageToken
	return resp, nil
}

// ScanWorkflowExecutions - retrieves info for large amount of workflow executions in a domain without order
func (wh *WorkflowHandler) ScanWorkflowExecutions(
	ctx context.Context,
	listRequest *gen.ListWorkflowExecutionsRequest,
) (resp *gen.ListWorkflowExecutionsResponse, retError error) {
	defer log.CapturePanic(wh.GetLogger(), &retError)

	scope, sw := wh.startRequestProfileWithDomain(metrics.FrontendScanWorkflowExecutionsScope, listRequest)
	defer sw.Stop()

	if err := wh.versionChecker.checkClientVersion(ctx); err != nil {
		return nil, wh.error(err, scope)
	}

	if listRequest == nil {
		return nil, wh.error(errRequestNotSet, scope)
	}

	if ok := wh.allow(listRequest); !ok {
		return nil, wh.error(createServiceBusyError(), scope)
	}

	if listRequest.GetDomain() == "" {
		return nil, wh.error(errDomainNotSet, scope)
	}

	if listRequest.GetPageSize() <= 0 {
		listRequest.PageSize = common.Int32Ptr(int32(wh.config.VisibilityMaxPageSize(listRequest.GetDomain())))
	}

	if wh.isListRequestPageSizeTooLarge(listRequest.GetPageSize(), listRequest.GetDomain()) {
		return nil, wh.error(&gen.BadRequestError{
			Message: fmt.Sprintf("Pagesize is larger than allow %d", wh.config.ESIndexMaxResultWindow())}, scope)
	}

	if err := wh.visibilityQueryValidator.ValidateListRequestForQuery(listRequest); err != nil {
		return nil, wh.error(err, scope)
	}

	domain := listRequest.GetDomain()
	domainID, err := wh.domainCache.GetDomainID(domain)
	if err != nil {
		return nil, wh.error(err, scope)
	}

	req := &persistence.ListWorkflowExecutionsRequestV2{
		DomainUUID:    domainID,
		Domain:        domain,
		PageSize:      int(listRequest.GetPageSize()),
		NextPageToken: listRequest.NextPageToken,
		Query:         listRequest.GetQuery(),
	}
	persistenceResp, err := wh.visibilityMgr.ScanWorkflowExecutions(req)
	if err != nil {
		return nil, wh.error(err, scope)
	}

	resp = &gen.ListWorkflowExecutionsResponse{}
	resp.Executions = persistenceResp.Executions
	resp.NextPageToken = persistenceResp.NextPageToken
	return resp, nil
}

// CountWorkflowExecutions - count number of workflow executions in a domain
func (wh *WorkflowHandler) CountWorkflowExecutions(
	ctx context.Context,
	countRequest *gen.CountWorkflowExecutionsRequest,
) (resp *gen.CountWorkflowExecutionsResponse, retError error) {
	defer log.CapturePanic(wh.GetLogger(), &retError)

	scope, sw := wh.startRequestProfileWithDomain(metrics.FrontendCountWorkflowExecutionsScope, countRequest)
	defer sw.Stop()

	if err := wh.versionChecker.checkClientVersion(ctx); err != nil {
		return nil, wh.error(err, scope)
	}

	if countRequest == nil {
		return nil, wh.error(errRequestNotSet, scope)
	}

	if ok := wh.allow(countRequest); !ok {
		return nil, wh.error(createServiceBusyError(), scope)
	}

	if countRequest.GetDomain() == "" {
		return nil, wh.error(errDomainNotSet, scope)
	}

	if err := wh.visibilityQueryValidator.ValidateCountRequestForQuery(countRequest); err != nil {
		return nil, wh.error(err, scope)
	}

	domain := countRequest.GetDomain()
	domainID, err := wh.domainCache.GetDomainID(domain)
	if err != nil {
		return nil, wh.error(err, scope)
	}

	req := &persistence.CountWorkflowExecutionsRequest{
		DomainUUID: domainID,
		Domain:     domain,
		Query:      countRequest.GetQuery(),
	}
	persistenceResp, err := wh.visibilityMgr.CountWorkflowExecutions(req)
	if err != nil {
		return nil, wh.error(err, scope)
	}

	resp = &gen.CountWorkflowExecutionsResponse{
		Count: common.Int64Ptr(persistenceResp.Count),
	}
	return resp, nil
}

// GetSearchAttributes return valid indexed keys
func (wh *WorkflowHandler) GetSearchAttributes(ctx context.Context) (resp *gen.GetSearchAttributesResponse, retError error) {
	defer log.CapturePanic(wh.GetLogger(), &retError)

	scope, sw := wh.startRequestProfile(metrics.FrontendGetSearchAttributesScope)
	defer sw.Stop()

	if err := wh.versionChecker.checkClientVersion(ctx); err != nil {
		return nil, wh.error(err, scope)
	}

	keys := wh.config.ValidSearchAttributes()
	resp = &gen.GetSearchAttributesResponse{
		Keys: wh.convertIndexedKeyToThrift(keys),
	}
	return resp, nil
}

// ResetStickyTaskList reset the volatile information in mutable state of a given workflow.
func (wh *WorkflowHandler) ResetStickyTaskList(
	ctx context.Context,
	resetRequest *gen.ResetStickyTaskListRequest,
) (resp *gen.ResetStickyTaskListResponse, retError error) {
	defer log.CapturePanic(wh.GetLogger(), &retError)

	scope, sw := wh.startRequestProfileWithDomain(metrics.FrontendResetStickyTaskListScope, resetRequest)
	defer sw.Stop()

	if err := wh.versionChecker.checkClientVersion(ctx); err != nil {
		return nil, wh.error(err, scope)
	}

	if resetRequest == nil {
		return nil, wh.error(errRequestNotSet, scope)
	}

	if resetRequest.GetDomain() == "" {
		return nil, wh.error(errDomainNotSet, scope)
	}

	if err := wh.validateExecutionAndEmitMetrics(resetRequest.Execution, scope); err != nil {
		return nil, err
	}

	domainID, err := wh.domainCache.GetDomainID(resetRequest.GetDomain())
	if err != nil {
		return nil, wh.error(err, scope)
	}

	_, err = wh.history.ResetStickyTaskList(ctx, &h.ResetStickyTaskListRequest{
		DomainUUID: common.StringPtr(domainID),
		Execution:  resetRequest.Execution,
	})
	if err != nil {
		return nil, wh.error(err, scope)
	}
	return &gen.ResetStickyTaskListResponse{}, nil
}

// QueryWorkflow returns query result for a specified workflow execution
func (wh *WorkflowHandler) QueryWorkflow(
	ctx context.Context,
	queryRequest *gen.QueryWorkflowRequest,
) (resp *gen.QueryWorkflowResponse, retError error) {
	defer log.CapturePanic(wh.GetLogger(), &retError)

	scope, sw := wh.startRequestProfileWithDomain(metrics.FrontendQueryWorkflowScope, queryRequest)
	defer sw.Stop()

	if err := wh.versionChecker.checkClientVersion(ctx); err != nil {
		return nil, wh.error(err, scope)
	}

	if queryRequest == nil {
		return nil, wh.error(errRequestNotSet, scope)
	}

	if queryRequest.GetDomain() == "" {
		return nil, wh.error(errDomainNotSet, scope)
	}

	if err := wh.validateExecutionAndEmitMetrics(queryRequest.Execution, scope); err != nil {
		return nil, err
	}

	if queryRequest.Query == nil {
		return nil, wh.error(errQueryNotSet, scope)
	}

	if queryRequest.Query.GetQueryType() == "" {
		return nil, wh.error(errQueryTypeNotSet, scope)
	}

	domainID, err := wh.domainCache.GetDomainID(queryRequest.GetDomain())
	if err != nil {
		return nil, wh.error(err, scope)
	}

	// we should always use the mutable state, since it contains the sticky tasklist information
	response, err := wh.history.GetMutableState(ctx, &h.GetMutableStateRequest{
		DomainUUID: common.StringPtr(domainID),
		Execution:  queryRequest.Execution,
	})
	if err != nil {
		return nil, wh.error(err, scope)
	}

	// if workflow is closed and a rejection condition is given then check if query should be rejected before proceeding
	workflowCloseStatus := response.GetWorkflowCloseState()
	if workflowCloseStatus != persistence.WorkflowCloseStatusNone && queryRequest.QueryRejectCondition != nil {
		notOpenReject := queryRequest.GetQueryRejectCondition() == gen.QueryRejectConditionNotOpen
		notCompletedCleanlyReject := queryRequest.GetQueryRejectCondition() == gen.QueryRejectConditionNotCompletedCleanly &&
			workflowCloseStatus != persistence.WorkflowCloseStatusCompleted
		if notOpenReject || notCompletedCleanlyReject {
			return &gen.QueryWorkflowResponse{
				QueryResult: nil,
				QueryRejected: &gen.QueryRejected{
					CloseStatus: persistence.ToThriftWorkflowExecutionCloseStatus(
						int(response.GetWorkflowCloseState()),
					).Ptr(),
				},
			}, nil
		}
	}

	clientFeature := client.NewFeatureImpl(
		response.GetClientLibraryVersion(),
		response.GetClientFeatureVersion(),
		response.GetClientImpl(),
	)
	queryRequest.Execution.RunId = response.Execution.RunId
	if clientFeature.SupportConsistentQuery() {
		req := &h.QueryWorkflowRequest{
			DomainUUID: common.StringPtr(domainID),
			Execution:  queryRequest.GetExecution(),
			Query:      queryRequest.GetQuery(),
		}
		resp, err := wh.history.QueryWorkflow(ctx, req)
		if err != nil {
			return nil, err
		}
		return &gen.QueryWorkflowResponse{
			QueryResult:   resp.GetQueryResult(),
			QueryRejected: nil,
		}, nil
	}
	return wh.queryDirectlyThroughMatching(ctx, response, clientFeature, domainID, queryRequest, scope)
}

func (wh *WorkflowHandler) queryDirectlyThroughMatching(
	ctx context.Context,
	getMutableStateResponse *h.GetMutableStateResponse,
	clientFeature client.Feature,
	domainID string,
	queryRequest *gen.QueryWorkflowRequest,
	scope metrics.Scope,
) (*gen.QueryWorkflowResponse, error) {
	matchingRequest := &m.QueryWorkflowRequest{
		DomainUUID:   common.StringPtr(domainID),
		QueryRequest: queryRequest,
	}
	if len(getMutableStateResponse.StickyTaskList.GetName()) != 0 && clientFeature.SupportStickyQuery() {
		matchingRequest.TaskList = getMutableStateResponse.StickyTaskList
		stickyDecisionTimeout := getMutableStateResponse.GetStickyTaskListScheduleToStartTimeout()
		// using a clean new context in case customer provide a context which has
		// a really short deadline, causing we clear the stickyness
		stickyContext, cancel := context.WithTimeout(context.Background(), time.Duration(stickyDecisionTimeout)*time.Second)
		matchingResp, err := wh.matchingRawClient.QueryWorkflow(stickyContext, matchingRequest)
		cancel()
		if err == nil {
			return matchingResp, nil
		}
		if yarpcError, ok := err.(*yarpcerrors.Status); !ok || yarpcError.Code() != yarpcerrors.CodeDeadlineExceeded {
			wh.Service.GetLogger().Info("QueryWorkflowFailed.",
				tag.WorkflowDomainName(queryRequest.GetDomain()),
				tag.WorkflowID(queryRequest.Execution.GetWorkflowId()),
				tag.WorkflowRunID(queryRequest.Execution.GetRunId()),
				tag.WorkflowQueryType(queryRequest.Query.GetQueryType()))
			return nil, wh.error(err, scope)
		}
		// this means sticky timeout, should try using the normal tasklist
		// we should clear the stickyness of this workflow
		wh.GetLogger().Info("QueryWorkflowTimeouted with stickyTaskList, will try nonSticky one",
			tag.WorkflowDomainName(queryRequest.GetDomain()),
			tag.WorkflowID(queryRequest.Execution.GetWorkflowId()),
			tag.WorkflowRunID(queryRequest.Execution.GetRunId()),
			tag.WorkflowQueryType(queryRequest.Query.GetQueryType()),
			tag.WorkflowTaskListName(getMutableStateResponse.GetStickyTaskList().GetName()),
			tag.WorkflowNextEventID(getMutableStateResponse.GetNextEventId()))
		resetContext, cancel := context.WithTimeout(context.Background(), 5*time.Second)
		_, err = wh.history.ResetStickyTaskList(resetContext, &h.ResetStickyTaskListRequest{
			DomainUUID: common.StringPtr(domainID),
			Execution:  queryRequest.Execution,
		})
		cancel()
		if err != nil {
			return nil, wh.error(err, scope)
		}
	}

	matchingRequest.TaskList = getMutableStateResponse.TaskList
	matchingResp, err := wh.matching.QueryWorkflow(ctx, matchingRequest)
	if err != nil {
		wh.Service.GetLogger().Info("QueryWorkflowFailed.",
			tag.WorkflowDomainName(queryRequest.GetDomain()),
			tag.WorkflowID(queryRequest.Execution.GetWorkflowId()),
			tag.WorkflowRunID(queryRequest.Execution.GetRunId()),
			tag.WorkflowQueryType(queryRequest.Query.GetQueryType()))
		return nil, wh.error(err, scope)
	}

	return matchingResp, nil
}

// DescribeWorkflowExecution returns information about the specified workflow execution.
func (wh *WorkflowHandler) DescribeWorkflowExecution(
	ctx context.Context,
	request *gen.DescribeWorkflowExecutionRequest,
) (resp *gen.DescribeWorkflowExecutionResponse, retError error) {
	defer log.CapturePanic(wh.GetLogger(), &retError)

	scope, sw := wh.startRequestProfileWithDomain(metrics.FrontendDescribeWorkflowExecutionScope, request)
	defer sw.Stop()

	if err := wh.versionChecker.checkClientVersion(ctx); err != nil {
		return nil, wh.error(err, scope)
	}

	if request == nil {
		return nil, wh.error(errRequestNotSet, scope)
	}

	if ok := wh.allow(request); !ok {
		return nil, wh.error(createServiceBusyError(), scope)
	}

	if request.GetDomain() == "" {
		return nil, wh.error(errDomainNotSet, scope)
	}
	domainID, err := wh.domainCache.GetDomainID(request.GetDomain())
	if err != nil {
		return nil, wh.error(err, scope)
	}

	if err := wh.validateExecutionAndEmitMetrics(request.Execution, scope); err != nil {
		return nil, err
	}

	response, err := wh.history.DescribeWorkflowExecution(ctx, &h.DescribeWorkflowExecutionRequest{
		DomainUUID: common.StringPtr(domainID),
		Request:    request,
	})

	if err != nil {
		return nil, wh.error(err, scope)
	}

	return response, nil
}

// DescribeTaskList returns information about the target tasklist, right now this API returns the
// pollers which polled this tasklist in last few minutes. If includeTaskListStatus field is true,
// it will also return status of tasklist's ackManager (readLevel, ackLevel, backlogCountHint and taskIDBlock).
func (wh *WorkflowHandler) DescribeTaskList(
	ctx context.Context,
	request *gen.DescribeTaskListRequest,
) (resp *gen.DescribeTaskListResponse, retError error) {
	defer log.CapturePanic(wh.GetLogger(), &retError)

	scope, sw := wh.startRequestProfileWithDomain(metrics.FrontendDescribeTaskListScope, request)
	defer sw.Stop()

	if err := wh.versionChecker.checkClientVersion(ctx); err != nil {
		return nil, wh.error(err, scope)
	}

	if request == nil {
		return nil, wh.error(errRequestNotSet, scope)
	}

	if ok := wh.allow(request); !ok {
		return nil, wh.error(createServiceBusyError(), scope)
	}

	if request.GetDomain() == "" {
		return nil, wh.error(errDomainNotSet, scope)
	}
	domainID, err := wh.domainCache.GetDomainID(request.GetDomain())
	if err != nil {
		return nil, wh.error(err, scope)
	}

	if err := wh.validateTaskList(request.TaskList, scope); err != nil {
		return nil, err
	}

	if err := wh.validateTaskListType(request.TaskListType, scope); err != nil {
		return nil, err
	}

	var response *gen.DescribeTaskListResponse
	op := func() error {
		var err error
		response, err = wh.matching.DescribeTaskList(ctx, &m.DescribeTaskListRequest{
			DomainUUID:  common.StringPtr(domainID),
			DescRequest: request,
		})
		return err
	}

	err = backoff.Retry(op, frontendServiceRetryPolicy, common.IsServiceTransientError)
	if err != nil {
		return nil, wh.error(err, scope)
	}

	return response, nil
}

func (wh *WorkflowHandler) getHistory(
	scope metrics.Scope,
	domainID string,
	execution gen.WorkflowExecution,
	firstEventID, nextEventID int64,
	pageSize int32,
	nextPageToken []byte,
	transientDecision *gen.TransientDecisionInfo,
	branchToken []byte,
) (*gen.History, []byte, error) {

	historyEvents := []*gen.HistoryEvent{}
	var size int
	if len(branchToken) != 0 {
		shardID := common.WorkflowIDToHistoryShard(*execution.WorkflowId, wh.config.NumHistoryShards)
		var err error
		historyEvents, size, nextPageToken, err = persistence.ReadFullPageV2Events(wh.historyV2Mgr, &persistence.ReadHistoryBranchRequest{
			BranchToken:   branchToken,
			MinEventID:    firstEventID,
			MaxEventID:    nextEventID,
			PageSize:      int(pageSize),
			NextPageToken: nextPageToken,
			ShardID:       common.IntPtr(shardID),
		})
		if err != nil {
			return nil, nil, err
		}
	} else {
		response, err := wh.historyMgr.GetWorkflowExecutionHistory(&persistence.GetWorkflowExecutionHistoryRequest{
			DomainID:      domainID,
			Execution:     execution,
			FirstEventID:  firstEventID,
			NextEventID:   nextEventID,
			PageSize:      int(pageSize),
			NextPageToken: nextPageToken,
		})

		if err != nil {
			return nil, nil, err
		}
		historyEvents = append(historyEvents, response.History.Events...)
		nextPageToken = response.NextPageToken
		size = response.Size
	}
	scope.RecordTimer(metrics.HistorySize, time.Duration(size))

	if len(nextPageToken) == 0 && transientDecision != nil {
		// Append the transient decision events once we are done enumerating everything from the events table
		historyEvents = append(historyEvents, transientDecision.ScheduledEvent, transientDecision.StartedEvent)
	}

	executionHistory := &gen.History{}
	executionHistory.Events = historyEvents
	return executionHistory, nextPageToken, nil
}

func (wh *WorkflowHandler) getLoggerForTask(taskToken []byte) log.Logger {
	logger := wh.Service.GetLogger()
	task, err := wh.tokenSerializer.Deserialize(taskToken)
	if err == nil {
		logger = logger.WithTags(tag.WorkflowID(task.WorkflowID),
			tag.WorkflowRunID(task.RunID),
			tag.WorkflowScheduleID(task.ScheduleID))
	}
	return logger
}

// startRequestProfile initiates recording of request metrics
func (wh *WorkflowHandler) startRequestProfile(scope int) (metrics.Scope, metrics.Stopwatch) {
	wh.startWG.Wait()

	metricsScope := wh.metricsClient.Scope(scope).Tagged(metrics.DomainUnknownTag())
	// timer should be emitted with the all tag
	sw := metricsScope.StartTimer(metrics.CadenceLatency)
	metricsScope.IncCounter(metrics.CadenceRequests)
	return metricsScope, sw
}

// startRequestProfileWithDomain initiates recording of request metrics and returns a domain tagged scope
func (wh *WorkflowHandler) startRequestProfileWithDomain(scope int, d domainGetter) (metrics.Scope, metrics.Stopwatch) {
	wh.startWG.Wait()

	var metricsScope metrics.Scope
	if d != nil {
		metricsScope = wh.metricsClient.Scope(scope).Tagged(metrics.DomainTag(d.GetDomain()))
	} else {
		metricsScope = wh.metricsClient.Scope(scope).Tagged(metrics.DomainUnknownTag())
	}
	sw := metricsScope.StartTimer(metrics.CadenceLatency)
	metricsScope.IncCounter(metrics.CadenceRequests)
	return metricsScope, sw
}

// getDefaultScope returns a default scope to use for request metrics
func (wh *WorkflowHandler) getDefaultScope(scope int) metrics.Scope {
	return wh.metricsClient.Scope(scope).Tagged(metrics.DomainUnknownTag())
}

func (wh *WorkflowHandler) error(err error, scope metrics.Scope) error {
	switch err := err.(type) {
	case *gen.InternalServiceError:
		wh.Service.GetLogger().Error("Internal service error", tag.Error(err))
		scope.IncCounter(metrics.CadenceFailures)
		// NOTE: For internal error, we won't return thrift error from cadence-frontend.
		// Because in uber internal metrics, thrift errors are counted as user errors
		return fmt.Errorf("cadence internal error, msg: %v", err.Message)
	case *gen.BadRequestError:
		scope.IncCounter(metrics.CadenceErrBadRequestCounter)
		return err
	case *gen.DomainNotActiveError:
		scope.IncCounter(metrics.CadenceErrBadRequestCounter)
		return err
	case *gen.ServiceBusyError:
		scope.IncCounter(metrics.CadenceErrServiceBusyCounter)
		return err
	case *gen.EntityNotExistsError:
		scope.IncCounter(metrics.CadenceErrEntityNotExistsCounter)
		return err
	case *gen.WorkflowExecutionAlreadyStartedError:
		scope.IncCounter(metrics.CadenceErrExecutionAlreadyStartedCounter)
		return err
	case *gen.DomainAlreadyExistsError:
		scope.IncCounter(metrics.CadenceErrDomainAlreadyExistsCounter)
		return err
	case *gen.CancellationAlreadyRequestedError:
		scope.IncCounter(metrics.CadenceErrCancellationAlreadyRequestedCounter)
		return err
	case *gen.QueryFailedError:
		scope.IncCounter(metrics.CadenceErrQueryFailedCounter)
		return err
	case *gen.LimitExceededError:
		scope.IncCounter(metrics.CadenceErrLimitExceededCounter)
		return err
	case *gen.ClientVersionNotSupportedError:
		scope.IncCounter(metrics.CadenceErrClientVersionNotSupportedCounter)
		return err
	case *yarpcerrors.Status:
		if err.Code() == yarpcerrors.CodeDeadlineExceeded {
			scope.IncCounter(metrics.CadenceErrContextTimeoutCounter)
			return err
		}
	}

	wh.Service.GetLogger().Error("Uncategorized error",
		tag.Error(err))
	scope.IncCounter(metrics.CadenceFailures)
	return fmt.Errorf("cadence internal uncategorized error, msg: %v", err.Error())
}

func (wh *WorkflowHandler) validateTaskListType(t *gen.TaskListType, scope metrics.Scope) error {
	if t == nil {
		return wh.error(errTaskListTypeNotSet, scope)
	}
	return nil
}

func (wh *WorkflowHandler) validateTaskList(t *gen.TaskList, scope metrics.Scope) error {
	if t == nil || t.Name == nil || t.GetName() == "" {
		return wh.error(errTaskListNotSet, scope)
	}
	if len(t.GetName()) > wh.config.MaxIDLengthLimit() {
		return wh.error(errTaskListTooLong, scope)
	}
	return nil
}

func (wh *WorkflowHandler) validateExecutionAndEmitMetrics(w *gen.WorkflowExecution, scope metrics.Scope) error {
	err := validateExecution(w)
	if err != nil {
		return wh.error(err, scope)
	}
	return nil
}

func validateExecution(w *gen.WorkflowExecution) error {
	if w == nil {
		return errExecutionNotSet
	}
	if w.WorkflowId == nil || w.GetWorkflowId() == "" {
		return errWorkflowIDNotSet
	}
	if w.GetRunId() != "" && uuid.Parse(w.GetRunId()) == nil {
		return errInvalidRunID
	}
	return nil
}

func (wh *WorkflowHandler) createPollForDecisionTaskResponse(
	ctx context.Context,
	scope metrics.Scope,
	domainID string,
	matchingResp *m.PollForDecisionTaskResponse,
	eventStoreVersion int32,
	branchToken []byte,
) (*gen.PollForDecisionTaskResponse, error) {

	if matchingResp.WorkflowExecution == nil {
		// this will happen if there is no decision task to be send to worker / caller
		return &gen.PollForDecisionTaskResponse{}, nil
	}

	var history *gen.History
	var continuation []byte
	var err error

	if matchingResp.GetStickyExecutionEnabled() && matchingResp.Query != nil {
		// meaning sticky query, we should not return any events to worker
		// since query task only check the current status
		history = &gen.History{
			Events: []*gen.HistoryEvent{},
		}
	} else {
		// here we have 3 cases:
		// 1. sticky && non query task
		// 2. non sticky &&  non query task
		// 3. non sticky && query task
		// for 1, partial history have to be send back
		// for 2 and 3, full history have to be send back

		var persistenceToken []byte

		firstEventID := common.FirstEventID
		nextEventID := matchingResp.GetNextEventId()
		if matchingResp.GetStickyExecutionEnabled() {
			firstEventID = matchingResp.GetPreviousStartedEventId() + 1
		}
		domain, dErr := wh.domainCache.GetDomainByID(domainID)
		if dErr != nil {
			return nil, dErr
		}
		scope = scope.Tagged(metrics.DomainTag(domain.GetInfo().Name))
		history, persistenceToken, err = wh.getHistory(
			scope,
			domainID,
			*matchingResp.WorkflowExecution,
			firstEventID,
			nextEventID,
			int32(wh.config.HistoryMaxPageSize(domain.GetInfo().Name)),
			nil,
			matchingResp.DecisionInfo,
			branchToken,
		)
		if err != nil {
			return nil, err
		}

		if len(persistenceToken) != 0 {
			continuation, err = serializeHistoryToken(&getHistoryContinuationToken{
				RunID:             matchingResp.WorkflowExecution.GetRunId(),
				FirstEventID:      firstEventID,
				NextEventID:       nextEventID,
				PersistenceToken:  persistenceToken,
				TransientDecision: matchingResp.DecisionInfo,
				EventStoreVersion: eventStoreVersion,
				BranchToken:       branchToken,
			})
			if err != nil {
				return nil, err
			}
		}
	}

	resp := &gen.PollForDecisionTaskResponse{
		TaskToken:                 matchingResp.TaskToken,
		WorkflowExecution:         matchingResp.WorkflowExecution,
		WorkflowType:              matchingResp.WorkflowType,
		PreviousStartedEventId:    matchingResp.PreviousStartedEventId,
		StartedEventId:            matchingResp.StartedEventId,
		Query:                     matchingResp.Query,
		BacklogCountHint:          matchingResp.BacklogCountHint,
		Attempt:                   matchingResp.Attempt,
		History:                   history,
		NextPageToken:             continuation,
		WorkflowExecutionTaskList: matchingResp.WorkflowExecutionTaskList,
		ScheduledTimestamp:        matchingResp.ScheduledTimestamp,
		StartedTimestamp:          matchingResp.StartedTimestamp,
	}

	return resp, nil
}

func deserializeHistoryToken(bytes []byte) (*getHistoryContinuationToken, error) {
	token := &getHistoryContinuationToken{}
	err := json.Unmarshal(bytes, token)
	return token, err
}

func serializeHistoryToken(token *getHistoryContinuationToken) ([]byte, error) {
	if token == nil {
		return nil, nil
	}

	bytes, err := json.Marshal(token)
	return bytes, err
}

func createServiceBusyError() *gen.ServiceBusyError {
	err := &gen.ServiceBusyError{}
	err.Message = "Too many outstanding requests to the cadence service"
	return err
}

func isFailoverRequest(updateRequest *gen.UpdateDomainRequest) bool {
	return updateRequest.ReplicationConfiguration != nil && updateRequest.ReplicationConfiguration.ActiveClusterName != nil
}

func (wh *WorkflowHandler) historyArchived(ctx context.Context, request *gen.GetWorkflowExecutionHistoryRequest, domainID string) bool {
	if request.GetExecution() == nil || request.GetExecution().GetRunId() == "" {
		return false
	}
	getMutableStateRequest := &h.GetMutableStateRequest{
		DomainUUID: common.StringPtr(domainID),
		Execution:  request.Execution,
	}
	_, err := wh.history.GetMutableState(ctx, getMutableStateRequest)
	if err == nil {
		return false
	}
	switch err.(type) {
	case *shared.EntityNotExistsError:
		// the only case in which history is assumed to be archived is if getting mutable state returns entity not found error
		return true
	}
	return false
}

func (wh *WorkflowHandler) getArchivedHistory(
	ctx context.Context,
	request *gen.GetWorkflowExecutionHistoryRequest,
	domainID string,
	scope metrics.Scope,
) (*gen.GetWorkflowExecutionHistoryResponse, error) {
	entry, err := wh.domainCache.GetDomainByID(domainID)
	if err != nil {
		return nil, wh.error(err, scope)
	}

	URIString := entry.GetConfig().HistoryArchivalURI
	if URIString == "" {
		return nil, wh.error(errHistoryHasPassedRetentionPeriod, scope)
	}

	URI, err := archiver.NewURI(URIString)
	if err != nil {
		return nil, wh.error(err, scope)
	}

	historyArchiver, err := wh.GetArchiverProvider().GetHistoryArchiver(URI.Scheme(), common.FrontendServiceName)
	if err != nil {
		return nil, wh.error(err, scope)
	}

	resp, err := historyArchiver.Get(ctx, URI, &archiver.GetHistoryRequest{
		DomainID:      domainID,
		WorkflowID:    request.GetExecution().GetWorkflowId(),
		RunID:         request.GetExecution().GetRunId(),
		NextPageToken: request.GetNextPageToken(),
		PageSize:      int(request.GetMaximumPageSize()),
	})
	if err != nil {
		return nil, wh.error(err, scope)
	}

	history := &shared.History{}
	for _, batch := range resp.HistoryBatches {
		history.Events = append(history.Events, batch.Events...)
	}
	return &gen.GetWorkflowExecutionHistoryResponse{
		History:       history,
		NextPageToken: resp.NextPageToken,
		Archived:      common.BoolPtr(true),
	}, nil
}

func (wh *WorkflowHandler) convertIndexedKeyToThrift(keys map[string]interface{}) map[string]gen.IndexedValueType {
	converted := make(map[string]gen.IndexedValueType)
	for k, v := range keys {
		converted[k] = common.ConvertIndexedValueTypeToThriftType(v, wh.GetLogger())
	}
	return converted
}

func (wh *WorkflowHandler) isListRequestPageSizeTooLarge(pageSize int32, domain string) bool {
	return wh.config.EnableReadVisibilityFromES(domain) &&
		pageSize > int32(wh.config.ESIndexMaxResultWindow())
}

func (wh *WorkflowHandler) allow(d domainGetter) bool {
	domain := ""
	if d != nil {
		domain = d.GetDomain()
	}
	return wh.rateLimiter.Allow(quotas.Info{Domain: domain})
}

// GetReplicationMessages returns new replication tasks since the read level provided in the token.
func (wh *WorkflowHandler) GetReplicationMessages(
	ctx context.Context,
	request *replicator.GetReplicationMessagesRequest,
) (resp *replicator.GetReplicationMessagesResponse, err error) {
	defer log.CapturePanic(wh.GetLogger(), &err)

	scope, sw := wh.startRequestProfile(metrics.FrontendGetReplicationMessagesScope)
	defer sw.Stop()

	if err := wh.versionChecker.checkClientVersion(ctx); err != nil {
		return nil, wh.error(err, scope)
	}

	if request == nil {
		return nil, wh.error(errRequestNotSet, scope)
	}

	resp, err = wh.history.GetReplicationMessages(ctx, request)
	if err != nil {
		return nil, wh.error(err, scope)
	}
	return resp, nil
}

<<<<<<< HEAD
// ReapplyEvents applies stale events to the current workflow and the current run
func (wh *WorkflowHandler) ReapplyEvents(
	ctx context.Context,
	request *shared.ReapplyEventsRequest,
) (err error) {
	defer log.CapturePanic(wh.GetLogger(), &err)

	scope, sw := wh.startRequestProfile(metrics.FrontendReapplyEventsScope)
	defer sw.Stop()

	if err := wh.versionChecker.checkClientVersion(ctx); err != nil {
		return wh.error(err, scope)
	}

	if request == nil {
		return wh.error(errRequestNotSet, scope)
	}
	if request.DomainName == nil || request.GetDomainName() == "" {
		return wh.error(errDomainNotSet, scope)
	}
	if request.WorkflowExecution == nil {
		return wh.error(errExecutionNotSet, scope)
	}
	if request.GetWorkflowExecution().GetWorkflowId() == "" {
		return wh.error(errWorkflowIDNotSet, scope)
	}
	if request.GetEvents() == nil {
		return wh.error(errWorkflowIDNotSet, scope)
	}
	domainEntry, err := wh.domainCache.GetDomain(request.GetDomainName())
	if err != nil {
		return wh.error(err, scope)
	}

	err = wh.history.ReapplyEvents(ctx, &h.ReapplyEventsRequest{
		DomainUUID: common.StringPtr(domainEntry.GetInfo().ID),
		Request:    request,
	})
	if err != nil {
		return wh.error(err, scope)
=======
// GetDomainReplicationMessages returns new domain replication tasks since last retrieved task ID.
func (wh *WorkflowHandler) GetDomainReplicationMessages(
	ctx context.Context,
	request *replicator.GetDomainReplicationMessagesRequest,
) (resp *replicator.GetDomainReplicationMessagesResponse, err error) {
	defer log.CapturePanic(wh.GetLogger(), &err)

	scope, sw := wh.startRequestProfile(metrics.FrontendGetDomainReplicationMessagesScope)
	defer sw.Stop()

	if err := wh.versionChecker.checkClientVersion(ctx); err != nil {
		return nil, wh.error(err, scope)
	}

	if request == nil {
		return nil, wh.error(errRequestNotSet, scope)
	}

	if wh.domainReplicationQueue == nil {
		return nil, wh.error(errors.New("domain replication queue not enabled for cluster"), scope)
	}

	// TODO: Set it to last ack level for the cluster.
	lastMessageID := defaultLastMessageID
	if request.IsSetLastRetrivedMessageId() {
		lastMessageID = int(request.GetLastRetrivedMessageId())
	}

	replicationTasks, lastMessageID, err := wh.domainReplicationQueue.GetReplicationMessages(
		lastMessageID, getDomainReplicationMessageBatchSize)
	if err != nil {
		return nil, wh.error(err, scope)
	}

	return &replicator.GetDomainReplicationMessagesResponse{
		Messages: &replicator.ReplicationMessages{
			ReplicationTasks:      replicationTasks,
			LastRetrivedMessageId: common.Int64Ptr(int64(lastMessageID)),
		},
	}, nil
}

func (wh *WorkflowHandler) checkPermission(
	securityToken *string,
) error {

	if wh.config.EnableAdminProtection() {
		if securityToken == nil {
			return errNoPermission
		}
		requiredToken := wh.config.AdminOperationToken()
		if *securityToken != requiredToken {
			return errNoPermission
		}
>>>>>>> c81b8965
	}
	return nil
}

type domainWrapper struct {
	domain string
}

func (d domainWrapper) GetDomain() string {
	return d.domain
}<|MERGE_RESOLUTION|>--- conflicted
+++ resolved
@@ -3516,48 +3516,6 @@
 	return resp, nil
 }
 
-<<<<<<< HEAD
-// ReapplyEvents applies stale events to the current workflow and the current run
-func (wh *WorkflowHandler) ReapplyEvents(
-	ctx context.Context,
-	request *shared.ReapplyEventsRequest,
-) (err error) {
-	defer log.CapturePanic(wh.GetLogger(), &err)
-
-	scope, sw := wh.startRequestProfile(metrics.FrontendReapplyEventsScope)
-	defer sw.Stop()
-
-	if err := wh.versionChecker.checkClientVersion(ctx); err != nil {
-		return wh.error(err, scope)
-	}
-
-	if request == nil {
-		return wh.error(errRequestNotSet, scope)
-	}
-	if request.DomainName == nil || request.GetDomainName() == "" {
-		return wh.error(errDomainNotSet, scope)
-	}
-	if request.WorkflowExecution == nil {
-		return wh.error(errExecutionNotSet, scope)
-	}
-	if request.GetWorkflowExecution().GetWorkflowId() == "" {
-		return wh.error(errWorkflowIDNotSet, scope)
-	}
-	if request.GetEvents() == nil {
-		return wh.error(errWorkflowIDNotSet, scope)
-	}
-	domainEntry, err := wh.domainCache.GetDomain(request.GetDomainName())
-	if err != nil {
-		return wh.error(err, scope)
-	}
-
-	err = wh.history.ReapplyEvents(ctx, &h.ReapplyEventsRequest{
-		DomainUUID: common.StringPtr(domainEntry.GetInfo().ID),
-		Request:    request,
-	})
-	if err != nil {
-		return wh.error(err, scope)
-=======
 // GetDomainReplicationMessages returns new domain replication tasks since last retrieved task ID.
 func (wh *WorkflowHandler) GetDomainReplicationMessages(
 	ctx context.Context,
@@ -3600,6 +3558,50 @@
 	}, nil
 }
 
+// ReapplyEvents applies stale events to the current workflow and the current run
+func (wh *WorkflowHandler) ReapplyEvents(
+	ctx context.Context,
+	request *shared.ReapplyEventsRequest,
+) (err error) {
+	defer log.CapturePanic(wh.GetLogger(), &err)
+
+	scope, sw := wh.startRequestProfile(metrics.FrontendReapplyEventsScope)
+	defer sw.Stop()
+
+	if err := wh.versionChecker.checkClientVersion(ctx); err != nil {
+		return wh.error(err, scope)
+	}
+
+	if request == nil {
+		return wh.error(errRequestNotSet, scope)
+	}
+	if request.DomainName == nil || request.GetDomainName() == "" {
+		return wh.error(errDomainNotSet, scope)
+	}
+	if request.WorkflowExecution == nil {
+		return wh.error(errExecutionNotSet, scope)
+	}
+	if request.GetWorkflowExecution().GetWorkflowId() == "" {
+		return wh.error(errWorkflowIDNotSet, scope)
+	}
+	if request.GetEvents() == nil {
+		return wh.error(errWorkflowIDNotSet, scope)
+	}
+	domainEntry, err := wh.domainCache.GetDomain(request.GetDomainName())
+	if err != nil {
+		return wh.error(err, scope)
+	}
+
+	err = wh.history.ReapplyEvents(ctx, &h.ReapplyEventsRequest{
+		DomainUUID: common.StringPtr(domainEntry.GetInfo().ID),
+		Request:    request,
+	})
+	if err != nil {
+		return wh.error(err, scope)
+	}
+	return nil
+}
+
 func (wh *WorkflowHandler) checkPermission(
 	securityToken *string,
 ) error {
@@ -3612,7 +3614,6 @@
 		if *securityToken != requiredToken {
 			return errNoPermission
 		}
->>>>>>> c81b8965
 	}
 	return nil
 }
