--- conflicted
+++ resolved
@@ -283,19 +283,16 @@
     temporal.api.workflowservice.v1.PollActivityTaskQueueRequest poll_request = 6;
     temporal.server.api.clock.v1.VectorClock clock = 7;
     temporal.server.api.taskqueue.v1.BuildIdRedirectInfo build_id_redirect_info = 8;
-<<<<<<< HEAD
 
     // Stamp represents the internal “version” of the activity options and can/will be changed with Activity API.
     int32 stamp = 9;
-=======
     // Presence of this value means matching has redirected the task to a deployment other than
     // the deployment that History passed when scheduling the task.
-    temporal.api.deployment.v1.Deployment scheduled_deployment = 9;
+    temporal.api.deployment.v1.Deployment scheduled_deployment = 10;
     // Whether the directive deployment contains the activity's task queue. Used by History to
     // determine if the activity redirect should affect the workflow.
     // Only set if `directive_deployment` is set (i.e. the task is redirected).
-    bool directive_deployment_contains_task_queue = 10;
->>>>>>> ba07427e
+    bool directive_deployment_contains_task_queue = 11;
 }
 
 message RecordActivityTaskStartedResponse {
@@ -1196,7 +1193,6 @@
     temporal.api.activity.v1.ActivityOptions activity_options = 1;
 }
 
-<<<<<<< HEAD
 message PauseActivityRequest {
     option (routing).workflow_id = "frontend_request.workflow_id";
 
@@ -1231,7 +1227,8 @@
 }
 
 message ResetActivityResponse {
-=======
+}
+
 // (-- api-linter: core::0134::request-mask-required=disabled
 // (-- api-linter: core::0134::request-resource-required=disabled
 message UpdateWorkflowExecutionOptionsRequest {
@@ -1244,5 +1241,4 @@
 message UpdateWorkflowExecutionOptionsResponse {
     // Workflow Execution options after update.
     temporal.api.workflow.v1.WorkflowExecutionOptions workflow_execution_options = 1;
->>>>>>> ba07427e
 }