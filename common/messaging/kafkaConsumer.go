--- conflicted
+++ resolved
@@ -21,13 +21,9 @@
 package messaging
 
 import (
+	uberKafka "github.com/uber-go/kafka-client/kafka"
+
 	"github.com/temporalio/temporal/common/log"
-	uberKafka "github.com/uber-go/kafka-client/kafka"
-<<<<<<< HEAD
-=======
-
-	"github.com/uber/cadence/common/log"
->>>>>>> e58ce1a8
 )
 
 const rcvBufferSize = 2 * 1024
