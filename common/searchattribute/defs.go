--- conflicted
+++ resolved
@@ -81,7 +81,6 @@
 	// any other custom search attribute.
 	ScheduleID = "ScheduleId"
 
-<<<<<<< HEAD
 	// TemporalPauseInfo is a search attribute that stores the information about paused entities in the workflow.
 	// Format of a single paused entity: "<key>:<value>".
 	//  * <key> is something that can be used to identify the filtering condition
@@ -96,10 +95,9 @@
 	//     * "Workflow:WorkflowID"
 	//     * "Reason:ManualWorkflowPause"
 	TemporalPauseInfo = "TemporalPauseInfo"
-=======
+
 	// Used for Worker Versioning
 	BuildIds = "BuildIds"
->>>>>>> ba07427e
 )
 
 var (
